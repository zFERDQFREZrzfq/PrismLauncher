--- conflicted
+++ resolved
@@ -1060,21 +1060,8 @@
             }
         }
 
-<<<<<<< HEAD
-        launch(
-            instance,
-            true,
-            false,
-            serverObject,
-            accountObject
-        );
-    }
-    else
-    {
-=======
-        launch(instance, true, false, nullptr, serverObject, accountObject);
+        launch(instance, true, false, serverObject, accountObject);
     } else {
->>>>>>> c88088c9
         qWarning() << "Received invalid message" << message;
     }
 }
@@ -1114,7 +1101,6 @@
 bool Application::launch(InstancePtr instance,
                          bool online,
                          bool demo,
-<<<<<<< HEAD
                          MinecraftServerTargetPtr serverToJoin,
                          MinecraftAccountPtr accountToUse)
 {
@@ -1130,19 +1116,6 @@
         {
             if(!window->saveAll())
             {
-=======
-                         BaseProfilerFactory* profiler,
-                         MinecraftServerTargetPtr serverToJoin,
-                         MinecraftAccountPtr accountToUse)
-{
-    if (m_updateRunning) {
-        qDebug() << "Cannot launch instances while an update is running. Please try again when updates are completed.";
-    } else if (instance->canLaunch()) {
-        auto& extras = m_instanceExtras[instance->id()];
-        auto& window = extras.window;
-        if (window) {
-            if (!window->saveAll()) {
->>>>>>> c88088c9
                 return false;
             }
         }
