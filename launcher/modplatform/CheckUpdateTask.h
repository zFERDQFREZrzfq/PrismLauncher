#pragma once

#include "minecraft/mod/Mod.h"
#include "minecraft/mod/tasks/GetModDependenciesTask.h"
#include "modplatform/ModIndex.h"
#include "tasks/Task.h"

class ResourceDownloadTask;
class ModFolderModel;

class CheckUpdateTask : public Task {
    Q_OBJECT

   public:
    CheckUpdateTask(QList<Resource*>& resources,
                    std::list<Version>& mcVersions,
<<<<<<< HEAD
                    std::optional<ModPlatform::ModLoaderTypes> loaders,
                    std::shared_ptr<ResourceFolderModel> resource_model)
        : Task(nullptr), m_resources(resources), m_game_versions(mcVersions), m_loaders(loaders), m_resource_model(resource_model){};
=======
                    QList<ModPlatform::ModLoaderType> loadersList,
                    std::shared_ptr<ModFolderModel> mods_folder)
        : Task(nullptr), m_mods(mods), m_game_versions(mcVersions), m_loaders_list(loadersList), m_mods_folder(mods_folder) {};
>>>>>>> 4a40b53e

    struct Update {
        QString name;
        QString old_hash;
        QString old_version;
        QString new_version;
        std::optional<ModPlatform::IndexedVersionType> new_version_type;
        QString changelog;
        ModPlatform::ResourceProvider provider;
        shared_qobject_ptr<ResourceDownloadTask> download;
        bool enabled = true;

       public:
        Update(QString name,
               QString old_h,
               QString old_v,
               QString new_v,
               std::optional<ModPlatform::IndexedVersionType> new_v_type,
               QString changelog,
               ModPlatform::ResourceProvider p,
               shared_qobject_ptr<ResourceDownloadTask> t,
               bool enabled = true)
            : name(name)
            , old_hash(old_h)
            , old_version(old_v)
            , new_version(new_v)
            , new_version_type(new_v_type)
            , changelog(changelog)
            , provider(p)
            , download(t)
            , enabled(enabled)
        {}
    };

    auto getUpdates() -> std::vector<Update>&& { return std::move(m_updates); }
    auto getDependencies() -> QList<std::shared_ptr<GetModDependenciesTask::PackDependency>>&& { return std::move(m_deps); }

   public slots:
    bool abort() override = 0;

   protected slots:
    void executeTask() override = 0;

   signals:
    void checkFailed(Resource* failed, QString reason, QUrl recover_url = {});

   protected:
    QList<Resource*>& m_resources;
    std::list<Version>& m_game_versions;
<<<<<<< HEAD
    std::optional<ModPlatform::ModLoaderTypes> m_loaders;
    std::shared_ptr<ResourceFolderModel> m_resource_model;
=======
    QList<ModPlatform::ModLoaderType> m_loaders_list;
    std::shared_ptr<ModFolderModel> m_mods_folder;
>>>>>>> 4a40b53e

    std::vector<Update> m_updates;
    QList<std::shared_ptr<GetModDependenciesTask::PackDependency>> m_deps;
};<|MERGE_RESOLUTION|>--- conflicted
+++ resolved
@@ -3,6 +3,7 @@
 #include "minecraft/mod/Mod.h"
 #include "minecraft/mod/tasks/GetModDependenciesTask.h"
 #include "modplatform/ModIndex.h"
+#include "modplatform/ResourceAPI.h"
 #include "tasks/Task.h"
 
 class ResourceDownloadTask;
@@ -14,15 +15,13 @@
    public:
     CheckUpdateTask(QList<Resource*>& resources,
                     std::list<Version>& mcVersions,
-<<<<<<< HEAD
-                    std::optional<ModPlatform::ModLoaderTypes> loaders,
-                    std::shared_ptr<ResourceFolderModel> resource_model)
-        : Task(nullptr), m_resources(resources), m_game_versions(mcVersions), m_loaders(loaders), m_resource_model(resource_model){};
-=======
                     QList<ModPlatform::ModLoaderType> loadersList,
-                    std::shared_ptr<ModFolderModel> mods_folder)
-        : Task(nullptr), m_mods(mods), m_game_versions(mcVersions), m_loaders_list(loadersList), m_mods_folder(mods_folder) {};
->>>>>>> 4a40b53e
+                    std::shared_ptr<ResourceFolderModel> resourceModel)
+        : Task(nullptr)
+        , m_resources(resources)
+        , m_game_versions(mcVersions)
+        , m_loaders_list(std::move(loadersList))
+        , m_resource_model(resourceModel){};
 
     struct Update {
         QString name;
@@ -72,13 +71,8 @@
    protected:
     QList<Resource*>& m_resources;
     std::list<Version>& m_game_versions;
-<<<<<<< HEAD
-    std::optional<ModPlatform::ModLoaderTypes> m_loaders;
+    QList<ModPlatform::ModLoaderType> m_loaders_list;
     std::shared_ptr<ResourceFolderModel> m_resource_model;
-=======
-    QList<ModPlatform::ModLoaderType> m_loaders_list;
-    std::shared_ptr<ModFolderModel> m_mods_folder;
->>>>>>> 4a40b53e
 
     std::vector<Update> m_updates;
     QList<std::shared_ptr<GetModDependenciesTask::PackDependency>> m_deps;
