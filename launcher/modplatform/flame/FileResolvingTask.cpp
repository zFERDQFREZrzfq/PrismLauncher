--- conflicted
+++ resolved
@@ -91,14 +91,6 @@
 {
     setProgress(1, 3);
     // job to check modrinth for blocked projects
-<<<<<<< HEAD
-    auto checkJob = makeShared<NetJob>("Modrinth check", m_network);
-=======
-    m_checkJob.reset(new NetJob("Modrinth check", m_network));
-    m_checkJob->setAskRetry(false);
-    blockedProjects = QMap<File*, std::shared_ptr<QByteArray>>();
->>>>>>> 63523629
-
     QJsonDocument doc;
     QJsonArray array;
 
@@ -140,6 +132,7 @@
     }
     m_result.reset(new QByteArray());
     m_task = modrinthAPI.currentVersions(hashes, "sha1", m_result);
+    (dynamic_cast<NetJob*>(m_task.get()))->setAskRetry(false);
     auto step_progress = std::make_shared<TaskStepProgress>();
     connect(m_task.get(), &Task::finished, this, [this, step_progress]() {
         step_progress->state = TaskStepState::Succeeded;
