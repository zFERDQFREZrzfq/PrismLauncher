#include "FileResolvingTask.h"

#include "Json.h"
#include "net/ApiUpload.h"
#include "net/Upload.h"
#include "net/ApiDownload.h"

#include "modplatform/modrinth/ModrinthPackIndex.h"

Flame::FileResolvingTask::FileResolvingTask(const shared_qobject_ptr<QNetworkAccessManager>& network, Flame::Manifest& toProcess)
    : m_network(network), m_toProcess(toProcess)
{}

bool Flame::FileResolvingTask::abort()
{
    bool aborted = true;
    if (m_dljob)
        aborted &= m_dljob->abort();
    if (m_checkJob)
        aborted &= m_checkJob->abort();
    return aborted ? Task::abort() : false;
}

void Flame::FileResolvingTask::executeTask()
{
    setStatus(tr("Resolving mod IDs..."));
    setProgress(0, 3);
    m_dljob.reset(new NetJob("Mod id resolver", m_network));
    result.reset(new QByteArray());
    // build json data to send
    QJsonObject object;

    object["fileIds"] = QJsonArray::fromVariantList(
        std::accumulate(m_toProcess.files.begin(), m_toProcess.files.end(), QVariantList(), [](QVariantList& l, const File& s) {
            l.push_back(s.fileId);
            return l;
        }));
    QByteArray data = Json::toText(object);
<<<<<<< HEAD
    auto dl = Net::ApiUpload::makeByteArray(QUrl("https://api.curseforge.com/v1/mods/files"), result.get(), data);
=======
    auto dl = Net::Upload::makeByteArray(QUrl("https://api.curseforge.com/v1/mods/files"), result, data);
>>>>>>> 1bd778d0
    m_dljob->addNetAction(dl);

    auto step_progress = std::make_shared<TaskStepProgress>();
    connect(m_dljob.get(), &NetJob::finished, this, [this, step_progress]() {
        step_progress->state = TaskStepState::Succeeded;
        stepProgress(*step_progress);
        netJobFinished();
    });
    connect(m_dljob.get(), &NetJob::failed, this, [this, step_progress](QString reason) {
        step_progress->state = TaskStepState::Failed;
        stepProgress(*step_progress);
        emitFailed(reason);
    });
    connect(m_dljob.get(), &NetJob::stepProgress, this, &FileResolvingTask::propogateStepProgress);
    connect(m_dljob.get(), &NetJob::progress, this, [this, step_progress](qint64 current, qint64 total) {
        qDebug() << "Resolve slug progress" << current << total;
        step_progress->update(current, total);
        stepProgress(*step_progress);
    });
    connect(m_dljob.get(), &NetJob::status, this, [this, step_progress](QString status) {
        step_progress->status = status;
        stepProgress(*step_progress);
    });

    m_dljob->start();
}

void Flame::FileResolvingTask::netJobFinished()
{
    setProgress(1, 3);
    // job to check modrinth for blocked projects
    m_checkJob.reset(new NetJob("Modrinth check", m_network));
    blockedProjects = QMap<File*, std::shared_ptr<QByteArray>>();

    QJsonDocument doc;
    QJsonArray array;

    try {
        doc = Json::requireDocument(*result);
        array = Json::requireArray(doc.object()["data"]);
    } catch (Json::JsonException& e) {
        qCritical() << "Non-JSON data returned from the CF API";
        qCritical() << e.cause();

        emitFailed(tr("Invalid data returned from the API."));

        return;
    }

    for (QJsonValueRef file : array) {
        auto fileid = Json::requireInteger(Json::requireObject(file)["id"]);
        auto& out = m_toProcess.files[fileid];
        try {
            out.parseFromObject(Json::requireObject(file));
        } catch (const JSONValidationError& e) {
            qDebug() << "Blocked mod on curseforge" << out.fileName;
            auto hash = out.hash;
            if (!hash.isEmpty()) {
                auto url = QString("https://api.modrinth.com/v2/version_file/%1?algorithm=sha1").arg(hash);
                auto output = std::make_shared<QByteArray>();
<<<<<<< HEAD
                auto dl = Net::ApiDownload::makeByteArray(QUrl(url), output.get());
                QObject::connect(dl.get(), &Net::Download::succeeded, [&out]() {
                    out.resolved = true;
                });
=======
                auto dl = Net::Download::makeByteArray(QUrl(url), output);
                QObject::connect(dl.get(), &Net::Download::succeeded, [&out]() { out.resolved = true; });
>>>>>>> 1bd778d0

                m_checkJob->addNetAction(dl);
                blockedProjects.insert(&out, output);
            }
        }
    }
    auto step_progress = std::make_shared<TaskStepProgress>();
    connect(m_checkJob.get(), &NetJob::finished, this, [this, step_progress]() {
        step_progress->state = TaskStepState::Succeeded;
        stepProgress(*step_progress);
        modrinthCheckFinished();
    });
    connect(m_checkJob.get(), &NetJob::failed, this, [this, step_progress](QString reason) {
        step_progress->state = TaskStepState::Failed;
        stepProgress(*step_progress);
        emitFailed(reason);
    });
    connect(m_checkJob.get(), &NetJob::stepProgress, this, &FileResolvingTask::propogateStepProgress);
    connect(m_checkJob.get(), &NetJob::progress, this, [this, step_progress](qint64 current, qint64 total) {
        qDebug() << "Resolve slug progress" << current << total;
        step_progress->update(current, total);
        stepProgress(*step_progress);
    });
    connect(m_checkJob.get(), &NetJob::status, this, [this, step_progress](QString status) {
        step_progress->status = status;
        stepProgress(*step_progress);
    });

    m_checkJob->start();
}

void Flame::FileResolvingTask::modrinthCheckFinished() {
    setProgress(2, 3);
    qDebug() << "Finished with blocked mods : " << blockedProjects.size();

    for (auto it = blockedProjects.keyBegin(); it != blockedProjects.keyEnd(); it++) {
        auto &out = *it;
        auto bytes = blockedProjects[out];
        if (!out->resolved) {
            continue;
        }

        QJsonDocument doc = QJsonDocument::fromJson(*bytes);
        auto obj = doc.object();
        auto file = Modrinth::loadIndexedPackVersion(obj);

        // If there's more than one mod loader for this version, we can't know for sure
        // which file is relative to each loader, so it's best to not use any one and
        // let the user download it manually.
        if (file.loaders.size() <= 1) {
            out->url = file.downloadUrl;
            qDebug() << "Found alternative on modrinth " << out->fileName;
        } else {
            out->resolved = false;
        }
    }
    //copy to an output list and filter out projects found on modrinth
    auto block = std::make_shared<QList<File*>>();
    auto it = blockedProjects.keys();
    std::copy_if(it.begin(), it.end(), std::back_inserter(*block), [](File *f) {
        return !f->resolved;
    });
    //Display not found mods early
    if (!block->empty()) {
        //blocked mods found, we need the slug for displaying.... we need another job :D !
        m_slugJob.reset(new NetJob("Slug Job", m_network));
        int index = 0;
        for (auto mod : *block) {
            auto projectId = mod->projectId;
            auto output = std::make_shared<QByteArray>();
            auto url = QString("https://api.curseforge.com/v1/mods/%1").arg(projectId);
<<<<<<< HEAD
            auto dl = Net::ApiDownload::makeByteArray(url, output.get());
=======
            auto dl = Net::Download::makeByteArray(url, output);
>>>>>>> 1bd778d0
            qDebug() << "Fetching url slug for file:" << mod->fileName;
            QObject::connect(dl.get(), &Net::Download::succeeded, [block, index, output]() {
                auto mod = block->at(index);  // use the shared_ptr so it is captured and only freed when we are done
                auto json = QJsonDocument::fromJson(*output);
                auto base = Json::requireString(Json::requireObject(Json::requireObject(Json::requireObject(json),"data"),"links"),
                        "websiteUrl");
                auto link = QString("%1/download/%2").arg(base, QString::number(mod->fileId));
                mod->websiteUrl = link;
            });
            m_slugJob->addNetAction(dl);
            index++;
        }
        auto step_progress = std::make_shared<TaskStepProgress>();
        connect(m_slugJob.get(), &NetJob::succeeded, this, [this, step_progress]() {
            step_progress->state = TaskStepState::Succeeded;
            stepProgress(*step_progress);
            emitSucceeded();
        });
        connect(m_slugJob.get(), &NetJob::failed, this, [this, step_progress](QString reason) {
            step_progress->state = TaskStepState::Failed;
            stepProgress(*step_progress);
            emitFailed(reason);
        });
        connect(m_slugJob.get(), &NetJob::stepProgress, this, &FileResolvingTask::propogateStepProgress);
        connect(m_slugJob.get(), &NetJob::progress, this, [this, step_progress](qint64 current, qint64 total) {
            qDebug() << "Resolve slug progress" << current << total;
            step_progress->update(current, total);
            stepProgress(*step_progress);
        });
        connect(m_slugJob.get(), &NetJob::status, this, [this, step_progress](QString status) {
            step_progress->status = status;
            stepProgress(*step_progress);
        });

        m_slugJob->start();
    } else {
        emitSucceeded();
    }
}<|MERGE_RESOLUTION|>--- conflicted
+++ resolved
@@ -36,11 +36,7 @@
             return l;
         }));
     QByteArray data = Json::toText(object);
-<<<<<<< HEAD
-    auto dl = Net::ApiUpload::makeByteArray(QUrl("https://api.curseforge.com/v1/mods/files"), result.get(), data);
-=======
-    auto dl = Net::Upload::makeByteArray(QUrl("https://api.curseforge.com/v1/mods/files"), result, data);
->>>>>>> 1bd778d0
+    auto dl = Net::ApiUpload::makeByteArray(QUrl("https://api.curseforge.com/v1/mods/files"), result, data);
     m_dljob->addNetAction(dl);
 
     auto step_progress = std::make_shared<TaskStepProgress>();
@@ -101,15 +97,8 @@
             if (!hash.isEmpty()) {
                 auto url = QString("https://api.modrinth.com/v2/version_file/%1?algorithm=sha1").arg(hash);
                 auto output = std::make_shared<QByteArray>();
-<<<<<<< HEAD
-                auto dl = Net::ApiDownload::makeByteArray(QUrl(url), output.get());
-                QObject::connect(dl.get(), &Net::Download::succeeded, [&out]() {
-                    out.resolved = true;
-                });
-=======
-                auto dl = Net::Download::makeByteArray(QUrl(url), output);
+                auto dl = Net::ApiDownload::makeByteArray(QUrl(url), output);
                 QObject::connect(dl.get(), &Net::Download::succeeded, [&out]() { out.resolved = true; });
->>>>>>> 1bd778d0
 
                 m_checkJob->addNetAction(dl);
                 blockedProjects.insert(&out, output);
@@ -181,11 +170,7 @@
             auto projectId = mod->projectId;
             auto output = std::make_shared<QByteArray>();
             auto url = QString("https://api.curseforge.com/v1/mods/%1").arg(projectId);
-<<<<<<< HEAD
-            auto dl = Net::ApiDownload::makeByteArray(url, output.get());
-=======
-            auto dl = Net::Download::makeByteArray(url, output);
->>>>>>> 1bd778d0
+            auto dl = Net::ApiDownload::makeByteArray(url, output);
             qDebug() << "Fetching url slug for file:" << mod->fileName;
             QObject::connect(dl.get(), &Net::Download::succeeded, [block, index, output]() {
                 auto mod = block->at(index);  // use the shared_ptr so it is captured and only freed when we are done
