--- conflicted
+++ resolved
@@ -97,15 +97,8 @@
             if (!hash.isEmpty()) {
                 auto url = QString("https://api.modrinth.com/v2/version_file/%1?algorithm=sha1").arg(hash);
                 auto output = std::make_shared<QByteArray>();
-<<<<<<< HEAD
-                auto dl = Net::ApiDownload::makeByteArray(QUrl(url), output.get());
-                QObject::connect(dl.get(), &Net::Download::succeeded, [&out]() {
-                    out.resolved = true;
-                });
-=======
                 auto dl = Net::ApiDownload::makeByteArray(QUrl(url), output);
                 QObject::connect(dl.get(), &Net::Download::succeeded, [&out]() { out.resolved = true; });
->>>>>>> 013a26aa
 
                 m_checkJob->addNetAction(dl);
                 blockedProjects.insert(&out, output);
@@ -177,11 +170,7 @@
             auto projectId = mod->projectId;
             auto output = std::make_shared<QByteArray>();
             auto url = QString("https://api.curseforge.com/v1/mods/%1").arg(projectId);
-<<<<<<< HEAD
-            auto dl = Net::ApiDownload::makeByteArray(url, output.get());
-=======
             auto dl = Net::ApiDownload::makeByteArray(url, output);
->>>>>>> 013a26aa
             qDebug() << "Fetching url slug for file:" << mod->fileName;
             QObject::connect(dl.get(), &Net::Download::succeeded, [block, index, output]() {
                 auto mod = block->at(index);  // use the shared_ptr so it is captured and only freed when we are done
