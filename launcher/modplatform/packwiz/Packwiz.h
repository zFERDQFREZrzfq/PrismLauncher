--- conflicted
+++ resolved
@@ -35,11 +35,9 @@
 
 class V1 {
    public:
-<<<<<<< HEAD
+    enum class Side { ClientSide = 1 << 0, ServerSide = 1 << 1, UniversalSide = ClientSide | ServerSide };
+
     // can also represent other resources beside loader mods - but this is what packwiz calls it
-=======
-    enum class Side { ClientSide = 1 << 0, ServerSide = 1 << 1, UniversalSide = ClientSide | ServerSide };
->>>>>>> 913d81e3
     struct Mod {
         QString slug{};
         QString name{};
@@ -96,14 +94,10 @@
     /* Gets the metadata for a mod with a particular id.
      * If the mod doesn't have a metadata, it simply returns an empty Mod object.
      * */
-<<<<<<< HEAD
     static auto getIndexForMod(const QDir& index_dir, QVariant& mod_id) -> Mod;
-=======
-    static auto getIndexForMod(QDir& index_dir, QVariant& mod_id) -> Mod;
 
     static auto sideToString(Side side) -> QString;
     static auto stringToSide(QString side) -> Side;
->>>>>>> 913d81e3
 };
 
 }  // namespace Packwiz