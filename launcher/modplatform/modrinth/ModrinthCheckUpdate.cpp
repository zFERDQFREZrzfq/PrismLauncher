#include "ModrinthCheckUpdate.h"
#include "Application.h"
#include "ModrinthAPI.h"
#include "ModrinthPackIndex.h"

#include "Json.h"

#include "QObjectPtr.h"
#include "ResourceDownloadTask.h"

#include "modplatform/helpers/HashUtils.h"

#include "tasks/ConcurrentTask.h"

static ModrinthAPI api;

ModrinthCheckUpdate::ModrinthCheckUpdate(QList<Mod*>& mods,
                                         std::list<Version>& mcVersions,
                                         QList<ModPlatform::ModLoaderType> loadersList,
                                         std::shared_ptr<ModFolderModel> mods_folder)
    : CheckUpdateTask(mods, mcVersions, loadersList, mods_folder)
    , m_hash_type(ModPlatform::ProviderCapabilities::hashType(ModPlatform::ResourceProvider::MODRINTH).first())
{}

bool ModrinthCheckUpdate::abort()
{
    if (m_job)
        return m_job->abort();
    return true;
}

/* Check for update:
 * - Get latest version available
 * - Compare hash of the latest version with the current hash
 * - If equal, no updates, else, there's updates, so add to the list
 * */
void ModrinthCheckUpdate::executeTask()
{
    setStatus(tr("Preparing mods for Modrinth..."));
    setProgress(0, 9);

    auto hashing_task =
        makeShared<ConcurrentTask>(this, "MakeModrinthHashesTask", APPLICATION->settings()->get("NumberOfConcurrentTasks").toInt());
    for (auto* mod : m_mods) {
        auto hash = mod->metadata()->hash;

        // Sadly the API can only handle one hash type per call, se we
        // need to generate a new hash if the current one is innadequate
        // (though it will rarely happen, if at all)
        if (mod->metadata()->hash_format != m_hash_type) {
            auto hash_task = Hashing::createHasher(mod->fileinfo().absoluteFilePath(), ModPlatform::ResourceProvider::MODRINTH);
            connect(hash_task.get(), &Hashing::Hasher::resultsReady, [this, mod](QString hash) { m_mappings.insert(hash, mod); });
            connect(hash_task.get(), &Task::failed, [this] { failed("Failed to generate hash"); });
            hashing_task->addTask(hash_task);
        } else {
            m_mappings.insert(hash, mod);
        }
    }

    connect(hashing_task.get(), &Task::finished, this, &ModrinthCheckUpdate::checkNextLoader);
    m_job = hashing_task;
    hashing_task->start();
}

void ModrinthCheckUpdate::checkVersionsResponse(std::shared_ptr<QByteArray> response,
                                                ModPlatform::ModLoaderTypes loader,
                                                bool forceModLoaderCheck)
{
    QJsonParseError parse_error{};
    QJsonDocument doc = QJsonDocument::fromJson(*response, &parse_error);
    if (parse_error.error != QJsonParseError::NoError) {
        qWarning() << "Error while parsing JSON response from ModrinthCheckUpdate at " << parse_error.offset
                   << " reason: " << parse_error.errorString();
        qWarning() << *response;

        emitFailed(parse_error.errorString());
        return;
    }

    setStatus(tr("Parsing the API response from Modrinth..."));
    setProgress(m_next_loader_idx * 2, 9);

    try {
        for (auto hash : m_mappings.keys()) {
            if (forceModLoaderCheck && !(m_mappings[hash]->loaders() & loader)) {
                continue;
            }
            auto project_obj = doc[hash].toObject();

            // If the returned project is empty, but we have Modrinth metadata,
            // it means this specific version is not available
            if (project_obj.isEmpty()) {
                qDebug() << "Mod " << m_mappings.find(hash).value()->name() << " got an empty response."
                         << "Hash: " << hash;

                continue;
            }

            // Sometimes a version may have multiple files, one with "forge" and one with "fabric",
            // so we may want to filter it
            QString loader_filter;
            static auto flags = { ModPlatform::ModLoaderType::NeoForge, ModPlatform::ModLoaderType::Forge,
                                  ModPlatform::ModLoaderType::Quilt, ModPlatform::ModLoaderType::Fabric };
            for (auto flag : flags) {
                if (loader.testFlag(flag)) {
                    loader_filter = ModPlatform::getModLoaderAsString(flag);
                    break;
                }
            }

            // Currently, we rely on a couple heuristics to determine whether an update is actually available or not:
            // - The file needs to be preferred: It is either the primary file, or the one found via (explicit) usage of the
            // loader_filter
            // - The version reported by the JAR is different from the version reported by the indexed version (it's usually the case)
            // Such is the pain of having arbitrary files for a given version .-.

            auto project_ver = Modrinth::loadIndexedPackVersion(project_obj, m_hash_type, loader_filter);
            if (project_ver.downloadUrl.isEmpty()) {
                qCritical() << "Modrinth mod without download url!" << project_ver.fileName;

                continue;
            }

            auto mod_iter = m_mappings.find(hash);
            if (mod_iter == m_mappings.end()) {
                qCritical() << "Failed to remap mod from Modrinth!";
                continue;
            }
            auto mod = *mod_iter;
            m_mappings.remove(hash);

            auto key = project_ver.hash;

            // Fake pack with the necessary info to pass to the download task :)
            auto pack = std::make_shared<ModPlatform::IndexedPack>();
            pack->name = mod->name();
            pack->slug = mod->metadata()->slug;
            pack->addonId = mod->metadata()->project_id;
            pack->websiteUrl = mod->homeurl();
            for (auto& author : mod->authors())
                pack->authors.append({ author });
            pack->description = mod->description();
            pack->provider = ModPlatform::ResourceProvider::MODRINTH;
            if ((key != hash && project_ver.is_preferred) || (mod->status() == ModStatus::NotInstalled)) {
                if (mod->version() == project_ver.version_number)
                    continue;

<<<<<<< HEAD
                auto mod_iter = mappings.find(hash);
                if (mod_iter == mappings.end()) {
                    qCritical() << "Failed to remap mod from Modrinth!";
                    continue;
                }
                auto mod = *mod_iter;

                auto key = project_ver.hash;

                // Fake pack with the necessary info to pass to the download task :)
                auto pack = std::make_shared<ModPlatform::IndexedPack>();
                pack->name = mod->name();
                pack->slug = mod->metadata()->slug;
                pack->addonId = mod->metadata()->project_id;
                pack->websiteUrl = mod->homeurl();
                for (auto& author : mod->authors())
                    pack->authors.append({ author });
                pack->description = mod->description();
                pack->provider = ModPlatform::ResourceProvider::MODRINTH;
                if ((key != hash && project_ver.is_preferred) || (mod->status() == ModStatus::NotInstalled)) {
                    if (mod->version() == project_ver.version_number)
                        continue;

                    auto download_task = makeShared<ResourceDownloadTask>(pack, project_ver, m_mods_folder);

                    m_updatable.emplace_back(pack->name, hash, mod->version(), project_ver.version_number, project_ver.version_type,
                                             project_ver.changelog, ModPlatform::ResourceProvider::MODRINTH, download_task, mod->enabled());
                }
                m_deps.append(std::make_shared<GetModDependenciesTask::PackDependency>(pack, project_ver));
=======
                auto download_task = makeShared<ResourceDownloadTask>(pack, project_ver, m_mods_folder);

                m_updatable.emplace_back(pack->name, hash, mod->version(), project_ver.version_number, project_ver.version_type,
                                         project_ver.changelog, ModPlatform::ResourceProvider::MODRINTH, download_task);
>>>>>>> 63523629
            }
            m_deps.append(std::make_shared<GetModDependenciesTask::PackDependency>(pack, project_ver));
        }
    } catch (Json::JsonException& e) {
        emitFailed(e.cause() + " : " + e.what());
        return;
    }
    checkNextLoader();
}

void ModrinthCheckUpdate::getUpdateModsForLoader(ModPlatform::ModLoaderTypes loader, bool forceModLoaderCheck)
{
    auto response = std::make_shared<QByteArray>();
    QStringList hashes;
    if (forceModLoaderCheck) {
        for (auto hash : m_mappings.keys()) {
            if (m_mappings[hash]->loaders() & loader) {
                hashes.append(hash);
            }
        }
    } else {
        hashes = m_mappings.keys();
    }
    auto job = api.latestVersions(hashes, m_hash_type, m_game_versions, loader, response);

    connect(job.get(), &Task::succeeded, this,
            [this, response, loader, forceModLoaderCheck] { checkVersionsResponse(response, loader, forceModLoaderCheck); });

    connect(job.get(), &Task::failed, this, &ModrinthCheckUpdate::checkNextLoader);

    setStatus(tr("Waiting for the API response from Modrinth..."));
    setProgress(m_next_loader_idx * 2 - 1, 9);

    m_job = job;
    job->start();
}

void ModrinthCheckUpdate::checkNextLoader()
{
    if (m_mappings.isEmpty()) {
        emitSucceeded();
        return;
    }
    if (m_next_loader_idx < m_loaders_list.size()) {
        getUpdateModsForLoader(m_loaders_list.at(m_next_loader_idx));
        m_next_loader_idx++;
        return;
    }
    static auto flags = { ModPlatform::ModLoaderType::NeoForge, ModPlatform::ModLoaderType::Forge, ModPlatform::ModLoaderType::Quilt,
                          ModPlatform::ModLoaderType::Fabric };
    for (auto flag : flags) {
        if (!m_loaders_list.contains(flag)) {
            m_loaders_list.append(flag);
            m_next_loader_idx++;
            setProgress(m_next_loader_idx * 2 - 1, 9);
            for (auto m : m_mappings) {
                if (m->loaders() & flag) {
                    getUpdateModsForLoader(flag, true);
                    return;
                }
            }
            setProgress(m_next_loader_idx * 2, 9);
        }
    }
    for (auto m : m_mappings) {
        emit checkFailed(m,
                         tr("No valid version found for this mod. It's probably unavailable for the current game version / mod loader."));
    }
    emitSucceeded();
    return;
}<|MERGE_RESOLUTION|>--- conflicted
+++ resolved
@@ -90,8 +90,7 @@
             // If the returned project is empty, but we have Modrinth metadata,
             // it means this specific version is not available
             if (project_obj.isEmpty()) {
-                qDebug() << "Mod " << m_mappings.find(hash).value()->name() << " got an empty response."
-                         << "Hash: " << hash;
+                qDebug() << "Mod " << m_mappings.find(hash).value()->name() << " got an empty response." << "Hash: " << hash;
 
                 continue;
             }
@@ -145,42 +144,10 @@
                 if (mod->version() == project_ver.version_number)
                     continue;
 
-<<<<<<< HEAD
-                auto mod_iter = mappings.find(hash);
-                if (mod_iter == mappings.end()) {
-                    qCritical() << "Failed to remap mod from Modrinth!";
-                    continue;
-                }
-                auto mod = *mod_iter;
-
-                auto key = project_ver.hash;
-
-                // Fake pack with the necessary info to pass to the download task :)
-                auto pack = std::make_shared<ModPlatform::IndexedPack>();
-                pack->name = mod->name();
-                pack->slug = mod->metadata()->slug;
-                pack->addonId = mod->metadata()->project_id;
-                pack->websiteUrl = mod->homeurl();
-                for (auto& author : mod->authors())
-                    pack->authors.append({ author });
-                pack->description = mod->description();
-                pack->provider = ModPlatform::ResourceProvider::MODRINTH;
-                if ((key != hash && project_ver.is_preferred) || (mod->status() == ModStatus::NotInstalled)) {
-                    if (mod->version() == project_ver.version_number)
-                        continue;
-
-                    auto download_task = makeShared<ResourceDownloadTask>(pack, project_ver, m_mods_folder);
-
-                    m_updatable.emplace_back(pack->name, hash, mod->version(), project_ver.version_number, project_ver.version_type,
-                                             project_ver.changelog, ModPlatform::ResourceProvider::MODRINTH, download_task, mod->enabled());
-                }
-                m_deps.append(std::make_shared<GetModDependenciesTask::PackDependency>(pack, project_ver));
-=======
                 auto download_task = makeShared<ResourceDownloadTask>(pack, project_ver, m_mods_folder);
 
                 m_updatable.emplace_back(pack->name, hash, mod->version(), project_ver.version_number, project_ver.version_type,
-                                         project_ver.changelog, ModPlatform::ResourceProvider::MODRINTH, download_task);
->>>>>>> 63523629
+                                         project_ver.changelog, ModPlatform::ResourceProvider::MODRINTH, download_task, mod->enabled());
             }
             m_deps.append(std::make_shared<GetModDependenciesTask::PackDependency>(pack, project_ver));
         }
