--- conflicted
+++ resolved
@@ -274,12 +274,11 @@
         QString path = iterator.key();
         const ResolvedFile& value = iterator.value();
 
-<<<<<<< HEAD
+        QJsonObject env;
+
         // detect disabled mod
         const QFileInfo pathInfo(path);
-
-        QJsonObject env;
-        if (pathInfo.suffix() == "disabled") {
+        if (optionalFiles && pathInfo.suffix() == "disabled") {
             // rename it
             path = pathInfo.dir().filePath(pathInfo.completeBaseName());
             env["client"] = "optional";
@@ -297,20 +296,6 @@
                 break;
             case Metadata::ModSide::UniversalSide:
                 break;
-=======
-        if (optionalFiles) {
-            // detect disabled mod
-            const QFileInfo pathInfo(path);
-            if (pathInfo.suffix() == "disabled") {
-                // rename it
-                path = pathInfo.dir().filePath(pathInfo.completeBaseName());
-                // ...and make it optional
-                QJsonObject env;
-                env["client"] = "optional";
-                env["server"] = "optional";
-                fileOut["env"] = env;
-            }
->>>>>>> 78f8a31c
         }
         fileOut["env"] = env;
 
