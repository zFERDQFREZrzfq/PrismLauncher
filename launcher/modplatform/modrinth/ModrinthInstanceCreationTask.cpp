--- conflicted
+++ resolved
@@ -311,13 +311,8 @@
 
     QEventLoop ensureMetaLoop;
     QDir folder = FS::PathCombine(instance.modsRoot(), ".index");
-<<<<<<< HEAD
-    auto ensureMetadataTask = makeShared<EnsureMetadataTask>(mods, folder, ModPlatform::ResourceProvider::MODRINTH);
+    auto ensureMetadataTask = makeShared<EnsureMetadataTask>(resources, folder, ModPlatform::ResourceProvider::MODRINTH);
     connect(ensureMetadataTask.get(), &Task::succeeded, this, [&ended_well]() { ended_well = true; });
-=======
-    auto ensureMetadataTask = makeShared<EnsureMetadataTask>(resources, folder, ModPlatform::ResourceProvider::MODRINTH);
-    connect(ensureMetadataTask.get(), &Task::succeeded, this, [&]() { ended_well = true; });
->>>>>>> c142d38f
     connect(ensureMetadataTask.get(), &Task::finished, &ensureMetaLoop, &QEventLoop::quit);
     connect(ensureMetadataTask.get(), &Task::progress, [this](qint64 current, qint64 total) {
         setDetails(tr("%1 out of %2 complete").arg(current).arg(total));
