#include "ModrinthInstanceCreationTask.h"

#include "Application.h"
#include "FileSystem.h"
#include "InstanceList.h"
#include "Json.h"

#include "QObjectPtr.h"
#include "minecraft/MinecraftInstance.h"
#include "minecraft/PackProfile.h"

#include "minecraft/mod/Mod.h"
#include "modplatform/EnsureMetadataTask.h"
#include "modplatform/helpers/OverrideUtils.h"

#include "modplatform/modrinth/ModrinthPackManifest.h"
#include "net/ChecksumValidator.h"

#include "net/ApiDownload.h"
#include "net/NetJob.h"
#include "settings/INISettingsObject.h"

#include "ui/dialogs/CustomMessageBox.h"
#include "ui/pages/modplatform/OptionalModDialog.h"

#include <QAbstractButton>
#include <QFileInfo>
#include <QHash>
#include <vector>

bool ModrinthCreationTask::abort()
{
    if (!canAbort())
        return false;

    m_abort = true;
    if (m_task)
        m_task->abort();
    return Task::abort();
}

bool ModrinthCreationTask::updateInstance()
{
    auto instance_list = APPLICATION->instances();

    // FIXME: How to handle situations when there's more than one install already for a given modpack?
    InstancePtr inst;
    if (auto original_id = originalInstanceID(); !original_id.isEmpty()) {
        inst = instance_list->getInstanceById(original_id);
        Q_ASSERT(inst);
    } else {
        inst = instance_list->getInstanceByManagedName(originalName());

        if (!inst) {
            inst = instance_list->getInstanceById(originalName());

            if (!inst)
                return false;
        }
    }

    QString index_path = FS::PathCombine(m_stagingPath, "modrinth.index.json");
    if (!parseManifest(index_path, m_files, true, false))
        return false;

    auto version_name = inst->getManagedPackVersionName();
    m_root_path = QFileInfo(inst->gameRoot()).fileName();
    auto version_str = !version_name.isEmpty() ? tr(" (version %1)").arg(version_name) : "";

    if (shouldConfirmUpdate()) {
        auto should_update = askIfShouldUpdate(m_parent, version_str);
        if (should_update == ShouldUpdate::SkipUpdating)
            return false;
        if (should_update == ShouldUpdate::Cancel) {
            m_abort = true;
            return false;
        }
    }

    // Remove repeated files, we don't need to download them!
    QDir old_inst_dir(inst->instanceRoot());

    QString old_index_folder(FS::PathCombine(old_inst_dir.absolutePath(), "mrpack"));

    QString old_index_path(FS::PathCombine(old_index_folder, "modrinth.index.json"));
    QFileInfo old_index_file(old_index_path);
    if (old_index_file.exists()) {
        std::vector<Modrinth::File> old_files;
        parseManifest(old_index_path, old_files, false, false);

        // Let's remove all duplicated, identical resources!
        auto files_iterator = m_files.begin();
    begin:
        while (files_iterator != m_files.end()) {
            auto const& file = *files_iterator;

            auto old_files_iterator = old_files.begin();
            while (old_files_iterator != old_files.end()) {
                auto const& old_file = *old_files_iterator;

                if (old_file.hash == file.hash) {
                    qDebug() << "Removed file at" << file.path << "from list of downloads";
                    files_iterator = m_files.erase(files_iterator);
                    old_files_iterator = old_files.erase(old_files_iterator);
                    goto begin;  // Sorry :c
                }

                old_files_iterator++;
            }

            files_iterator++;
        }

        QDir old_minecraft_dir(inst->gameRoot());

        // Some files were removed from the old version, and some will be downloaded in an updated version,
        // so we're fine removing them!
        if (!old_files.empty()) {
            for (auto const& file : old_files) {
                if (file.path.isEmpty())
                    continue;
                qDebug() << "Scheduling" << file.path << "for removal";
                m_files_to_remove.append(old_minecraft_dir.absoluteFilePath(file.path));
            }
        }

        // We will remove all the previous overrides, to prevent duplicate files!
        // TODO: Currently 'overrides' will always override the stuff on update. How do we preserve unchanged overrides?
        // FIXME: We may want to do something about disabled mods.
        auto old_overrides = Override::readOverrides("overrides", old_index_folder);
        for (const auto& entry : old_overrides) {
            if (entry.isEmpty())
                continue;
            qDebug() << "Scheduling" << entry << "for removal";
            m_files_to_remove.append(old_minecraft_dir.absoluteFilePath(entry));
        }

        auto old_client_overrides = Override::readOverrides("client-overrides", old_index_folder);
        for (const auto& entry : old_overrides) {
            if (entry.isEmpty())
                continue;
            qDebug() << "Scheduling" << entry << "for removal";
            m_files_to_remove.append(old_minecraft_dir.absoluteFilePath(entry));
        }
    } else {
        // We don't have an old index file, so we may duplicate stuff!
        auto dialog = CustomMessageBox::selectable(m_parent, tr("No index file."),
                                                   tr("We couldn't find a suitable index file for the older version. This may cause some "
                                                      "of the files to be duplicated. Do you want to continue?"),
                                                   QMessageBox::Warning, QMessageBox::Ok | QMessageBox::Cancel);

        if (dialog->exec() == QDialog::DialogCode::Rejected) {
            m_abort = true;
            return false;
        }
    }

    setOverride(true, inst->id());
    qDebug() << "Will override instance!";

    m_instance = inst;

    // We let it go through the createInstance() stage, just with a couple modifications for updating
    return false;
}

// https://docs.modrinth.com/docs/modpacks/format_definition/
bool ModrinthCreationTask::createInstance()
{
    QEventLoop loop;

    QString parent_folder(FS::PathCombine(m_stagingPath, "mrpack"));

    QString index_path = FS::PathCombine(m_stagingPath, "modrinth.index.json");
    if (m_files.empty() && !parseManifest(index_path, m_files, true, true))
        return false;

    // Keep index file in case we need it some other time (like when changing versions)
    QString new_index_place(FS::PathCombine(parent_folder, "modrinth.index.json"));
    FS::ensureFilePathExists(new_index_place);
    FS::move(index_path, new_index_place);

    auto mcPath = FS::PathCombine(m_stagingPath, m_root_path);

    auto override_path = FS::PathCombine(m_stagingPath, "overrides");
    if (QFile::exists(override_path)) {
        // Create a list of overrides in "overrides.txt" inside mrpack/
        Override::createOverrides("overrides", parent_folder, override_path);

        // Apply the overrides
        if (!FS::move(override_path, mcPath)) {
            setError(tr("Could not rename the overrides folder:\n") + "overrides");
            return false;
        }
    }

    // Do client overrides
    auto client_override_path = FS::PathCombine(m_stagingPath, "client-overrides");
    if (QFile::exists(client_override_path)) {
        // Create a list of overrides in "client-overrides.txt" inside mrpack/
        Override::createOverrides("client-overrides", parent_folder, client_override_path);

        // Apply the overrides
        if (!FS::overrideFolder(mcPath, client_override_path)) {
            setError(tr("Could not rename the client overrides folder:\n") + "client overrides");
            return false;
        }
    }

    QString configPath = FS::PathCombine(m_stagingPath, "instance.cfg");
    auto instanceSettings = std::make_shared<INISettingsObject>(configPath);
    MinecraftInstance instance(m_globalSettings, instanceSettings, m_stagingPath);

    auto components = instance.getPackProfile();
    components->buildingFromScratch();
    components->setComponentVersion("net.minecraft", m_minecraft_version, true);

    if (!m_fabric_version.isEmpty())
        components->setComponentVersion("net.fabricmc.fabric-loader", m_fabric_version);
    if (!m_quilt_version.isEmpty())
        components->setComponentVersion("org.quiltmc.quilt-loader", m_quilt_version);
    if (!m_forge_version.isEmpty())
        components->setComponentVersion("net.minecraftforge", m_forge_version);
    if (!m_neoForge_version.isEmpty())
        components->setComponentVersion("net.neoforged", m_neoForge_version);

    if (m_instIcon != "default") {
        instance.setIconKey(m_instIcon);
    } else if (!m_managed_id.isEmpty()) {
        instance.setIconKey("modrinth");
    }

    // Don't add managed info to packs without an ID (most likely imported from ZIP)
    if (!m_managed_id.isEmpty())
        instance.setManagedPack("modrinth", m_managed_id, m_managed_name, m_managed_version_id, version());
    else
        instance.setManagedPack("modrinth", "", name(), "", "");

    instance.setName(name());
    instance.saveNow();

    auto downloadMods = makeShared<NetJob>(tr("Mod Download Modrinth"), APPLICATION->network());

    auto root_modpack_path = FS::PathCombine(m_stagingPath, m_root_path);
    auto root_modpack_url = QUrl::fromLocalFile(root_modpack_path);
    QHash<QString, Mod*> mods;
    for (auto file : m_files) {
        auto fileName = file.path;
        fileName = FS::RemoveInvalidPathChars(fileName);
        auto file_path = FS::PathCombine(root_modpack_path, fileName);
        if (!root_modpack_url.isParentOf(QUrl::fromLocalFile(file_path))) {
            // This means we somehow got out of the root folder, so abort here to prevent exploits
            setError(tr("One of the files has a path that leads to an arbitrary location (%1). This is a security risk and isn't allowed.")
                         .arg(fileName));
            return false;
        }
        if (fileName.startsWith("mods/")) {
            auto mod = new Mod(file_path);
            ModDetails d;
            d.mod_id = file_path;
            mod->setDetails(d);
            mods[file.hash.toHex()] = mod;
        }

        qDebug() << "Will try to download" << file.downloads.front() << "to" << file_path;
        auto dl = Net::ApiDownload::makeFile(file.downloads.dequeue(), file_path);
        dl->addValidator(new Net::ChecksumValidator(file.hashAlgorithm, file.hash));
        downloadMods->addNetAction(dl);

        if (!file.downloads.empty()) {
            // FIXME: This really needs to be put into a ConcurrentTask of
            // MultipleOptionsTask's , once those exist :)
            auto param = dl.toWeakRef();
            connect(dl.get(), &Task::failed, [&file, file_path, param, downloadMods] {
                auto ndl = Net::ApiDownload::makeFile(file.downloads.dequeue(), file_path);
                ndl->addValidator(new Net::ChecksumValidator(file.hashAlgorithm, file.hash));
                downloadMods->addNetAction(ndl);
                if (auto shared = param.lock())
                    shared->succeeded();
            });
        }
    }

    bool ended_well = false;

    connect(downloadMods.get(), &NetJob::succeeded, this, [&]() { ended_well = true; });
    connect(downloadMods.get(), &NetJob::failed, [&](const QString& reason) {
        ended_well = false;
        setError(reason);
    });
    connect(downloadMods.get(), &NetJob::finished, &loop, &QEventLoop::quit);
    connect(downloadMods.get(), &NetJob::progress, [&](qint64 current, qint64 total) {
        setDetails(tr("%1 out of %2 complete").arg(current).arg(total));
        setProgress(current, total);
    });
    connect(downloadMods.get(), &NetJob::stepProgress, this, &ModrinthCreationTask::propagateStepProgress);

    setStatus(tr("Downloading mods..."));
    downloadMods->start();
    m_task = downloadMods;

    loop.exec();

    QEventLoop ensureMetaLoop;
    QDir folder = FS::PathCombine(m_stagingPath, "minecraft", "mods", ".index");
    auto ensureMetadataTask = makeShared<EnsureMetadataTask>(mods, folder, ModPlatform::ResourceProvider::MODRINTH);
    connect(ensureMetadataTask.get(), &Task::succeeded, this, [&]() { ended_well = true; });
    connect(ensureMetadataTask.get(), &Task::finished, &ensureMetaLoop, &QEventLoop::quit);
    connect(ensureMetadataTask.get(), &Task::progress, [&](qint64 current, qint64 total) {
        setDetails(tr("%1 out of %2 complete").arg(current).arg(total));
        setProgress(current, total);
    });
    connect(ensureMetadataTask.get(), &Task::stepProgress, this, &ModrinthCreationTask::propagateStepProgress);

    ensureMetadataTask->start();
    m_task = ensureMetadataTask;

    ensureMetaLoop.exec();
    for (auto m : mods) {
        delete m;
    }
    mods.clear();

    // Update information of the already installed instance, if any.
    if (m_instance && ended_well) {
        setAbortable(false);
        auto inst = m_instance.value();

        // Only change the name if it didn't use a custom name, so that the previous custom name
        // is preserved, but if we're using the original one, we update the version string.
        // NOTE: This needs to come before the copyManagedPack call!
        if (inst->name().contains(inst->getManagedPackVersionName()) && inst->name() != instance.name()) {
            if (askForChangingInstanceName(m_parent, inst->name(), instance.name()) == InstanceNameChange::ShouldChange)
                inst->setName(instance.name());
        }

        inst->copyManagedPack(instance);
    }

    return ended_well;
}

bool ModrinthCreationTask::parseManifest(const QString& index_path,
                                         std::vector<Modrinth::File>& files,
                                         bool set_internal_data,
                                         bool show_optional_dialog)
{
    try {
        auto doc = Json::requireDocument(index_path);
        auto obj = Json::requireObject(doc, "modrinth.index.json");
        int formatVersion = Json::requireInteger(obj, "formatVersion", "modrinth.index.json");
        if (formatVersion == 1) {
            auto game = Json::requireString(obj, "game", "modrinth.index.json");
            if (game != "minecraft") {
                throw JSONValidationError("Unknown game: " + game);
            }

            if (set_internal_data) {
                if (m_managed_version_id.isEmpty())
                    m_managed_version_id = Json::ensureString(obj, "versionId", {}, "Managed ID");
                m_managed_name = Json::ensureString(obj, "name", {}, "Managed Name");
            }

            auto jsonFiles = Json::requireIsArrayOf<QJsonObject>(obj, "files", "modrinth.index.json");
            std::vector<Modrinth::File> optionalFiles;
            for (const auto& modInfo : jsonFiles) {
                Modrinth::File file;
                file.path = Json::requireString(modInfo, "path").replace("\\", "/");

                auto env = Json::ensureObject(modInfo, "env");
                // 'env' field is optional
                if (!env.isEmpty()) {
                    QString support = Json::ensureString(env, "client", "unsupported");
                    if (support == "unsupported") {
                        continue;
                    } else if (support == "optional") {
                        file.required = false;
                    }
                }

                QJsonObject hashes = Json::requireObject(modInfo, "hashes");
                QString hash;
                QCryptographicHash::Algorithm hashAlgorithm;
                hash = Json::ensureString(hashes, "sha512");
                hashAlgorithm = QCryptographicHash::Sha512;
                if (hash.isEmpty()) {
<<<<<<< HEAD
                    hash = Json::ensureString(hashes, "sha1");
                    hashAlgorithm = QCryptographicHash::Sha1;
=======
                    hash = Json::ensureString(hashes, "sha256");
                    hashAlgorithm = QCryptographicHash::Sha256;
>>>>>>> 44f58981
                    if (hash.isEmpty()) {
                        hash = Json::ensureString(hashes, "sha1");
                        hashAlgorithm = QCryptographicHash::Sha1;
                        if (hash.isEmpty()) {
                            throw JSONValidationError("No hash found for: " + file.path);
                        }
                    }
                }
                file.hash = QByteArray::fromHex(hash.toLatin1());
                file.hashAlgorithm = hashAlgorithm;

                // Do not use requireUrl, which uses StrictMode, instead use QUrl's default TolerantMode
                // (as Modrinth seems to incorrectly handle spaces)

                auto download_arr = Json::ensureArray(modInfo, "downloads");
                for (auto download : download_arr) {
                    qWarning() << download.toString();
                    bool is_last = download.toString() == download_arr.last().toString();

                    auto download_url = QUrl(download.toString());

                    if (!download_url.isValid()) {
                        qDebug()
                            << QString("Download URL (%1) for %2 is not a correctly formatted URL").arg(download_url.toString(), file.path);
                        if (is_last && file.downloads.isEmpty())
                            throw JSONValidationError(tr("Download URL for %1 is not a correctly formatted URL").arg(file.path));
                    } else {
                        file.downloads.push_back(download_url);
                    }
                }

                (file.required ? files : optionalFiles).push_back(file);
            }

            if (!optionalFiles.empty()) {
                QStringList oFiles;
                for (auto file : optionalFiles)
                    oFiles.push_back(file.path);
                OptionalModDialog optionalModDialog(m_parent, oFiles);
                if (optionalModDialog.exec() == QDialog::Rejected) {
                    emitAborted();
                    return false;
                }

                auto selectedMods = optionalModDialog.getResult();
                for (auto file : optionalFiles) {
                    if (selectedMods.contains(file.path)) {
                        file.required = true;
                    } else {
                        file.path += ".disabled";
                    }
                    files.push_back(file);
                }
            }
            if (set_internal_data) {
                auto dependencies = Json::requireObject(obj, "dependencies", "modrinth.index.json");
                for (auto it = dependencies.begin(), end = dependencies.end(); it != end; ++it) {
                    QString name = it.key();
                    if (name == "minecraft") {
                        m_minecraft_version = Json::requireString(*it, "Minecraft version");
                    } else if (name == "fabric-loader") {
                        m_fabric_version = Json::requireString(*it, "Fabric Loader version");
                    } else if (name == "quilt-loader") {
                        m_quilt_version = Json::requireString(*it, "Quilt Loader version");
                    } else if (name == "forge") {
                        m_forge_version = Json::requireString(*it, "Forge version");
                    } else if (name == "neoforge") {
                        m_neoForge_version = Json::requireString(*it, "NeoForge version");
                    } else {
                        throw JSONValidationError("Unknown dependency type: " + name);
                    }
                }
            }
        } else {
            throw JSONValidationError(QStringLiteral("Unknown format version: %s").arg(formatVersion));
        }

    } catch (const JSONValidationError& e) {
        setError(tr("Could not understand pack index:\n") + e.cause());
        return false;
    }

    return true;
}<|MERGE_RESOLUTION|>--- conflicted
+++ resolved
@@ -384,13 +384,8 @@
                 hash = Json::ensureString(hashes, "sha512");
                 hashAlgorithm = QCryptographicHash::Sha512;
                 if (hash.isEmpty()) {
-<<<<<<< HEAD
-                    hash = Json::ensureString(hashes, "sha1");
-                    hashAlgorithm = QCryptographicHash::Sha1;
-=======
                     hash = Json::ensureString(hashes, "sha256");
                     hashAlgorithm = QCryptographicHash::Sha256;
->>>>>>> 44f58981
                     if (hash.isEmpty()) {
                         hash = Json::ensureString(hashes, "sha1");
                         hashAlgorithm = QCryptographicHash::Sha1;
