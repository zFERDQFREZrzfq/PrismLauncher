--- conflicted
+++ resolved
@@ -848,15 +848,12 @@
     ui/dialogs/ModDownloadDialog.h
     ui/dialogs/ScrollMessageBox.cpp
     ui/dialogs/ScrollMessageBox.h
-<<<<<<< HEAD
     ui/dialogs/BlockedModsDialog.cpp
     ui/dialogs/BlockedModsDialog.h
-=======
     ui/dialogs/ChooseProviderDialog.h
     ui/dialogs/ChooseProviderDialog.cpp
     ui/dialogs/ModUpdateDialog.cpp
     ui/dialogs/ModUpdateDialog.h
->>>>>>> dec81c4f
 
     # GUI - widgets
     ui/widgets/Common.cpp
@@ -962,11 +959,8 @@
     ui/dialogs/EditAccountDialog.ui
     ui/dialogs/ReviewMessageBox.ui
     ui/dialogs/ScrollMessageBox.ui
-<<<<<<< HEAD
     ui/dialogs/BlockedModsDialog.ui
-=======
     ui/dialogs/ChooseProviderDialog.ui
->>>>>>> dec81c4f
 )
 
 qt_add_resources(LAUNCHER_RESOURCES
