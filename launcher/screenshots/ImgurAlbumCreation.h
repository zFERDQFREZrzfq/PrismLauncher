--- conflicted
+++ resolved
@@ -52,14 +52,7 @@
 
     void init() override{};
 
-<<<<<<< HEAD
-    void init() override {};
-
-protected
-slots:
-=======
    protected slots:
->>>>>>> 8f5bb982
     void downloadProgress(qint64 bytesReceived, qint64 bytesTotal) override;
     void downloadError(QNetworkReply::NetworkError error) override;
     void downloadFinished() override;
