--- conflicted
+++ resolved
@@ -106,31 +106,6 @@
     return Resource::applyFilter(filter);
 }
 
-<<<<<<< HEAD
-=======
-auto Mod::destroy(QDir& index_dir, bool preserve_metadata, bool attempt_trash) -> bool
-{
-    if (!preserve_metadata) {
-        qDebug() << QString("Destroying metadata for '%1' on purpose").arg(name());
-
-        destroyMetadata(index_dir);
-    }
-
-    return Resource::destroy(attempt_trash);
-}
-
-void Mod::destroyMetadata(QDir& index_dir)
-{
-    if (metadata()) {
-        Metadata::remove(index_dir, metadata()->slug);
-    } else {
-        auto n = name();
-        Metadata::remove(index_dir, n);
-    }
-    m_local_details.metadata = nullptr;
-}
-
->>>>>>> 913d81e3
 auto Mod::details() const -> const ModDetails&
 {
     return m_local_details;
