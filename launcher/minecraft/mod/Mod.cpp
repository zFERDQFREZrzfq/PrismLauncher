--- conflicted
+++ resolved
@@ -201,7 +201,6 @@
     m_local_details = std::move(details);
     if (metadata)
         setMetadata(std::move(metadata));
-<<<<<<< HEAD
 };
 
 auto Mod::provider() const -> std::optional<QString>
@@ -209,11 +208,9 @@
     if (metadata())
         return ProviderCaps.readableName(metadata()->provider);
     return {};
-=======
 }
 
 bool Mod::valid() const
 {
     return !m_local_details.mod_id.isEmpty();
->>>>>>> 0ebf04a0
 }