#include "Resource.h"

#include <QDirIterator>
#include <QFileInfo>
#include <QRegularExpression>
#include <tuple>

#include "FileSystem.h"
#include "StringUtils.h"

Resource::Resource(QObject* parent) : QObject(parent) {}

Resource::Resource(QFileInfo file_info) : QObject()
{
    setFile(file_info);
}

void Resource::setFile(QFileInfo file_info)
{
    m_file_info = file_info;
    parseFile();
}

std::tuple<QString, qint64> calculateFileSize(const QFileInfo& file)
{
    if (file.isDir()) {
        auto dir = QDir(file.absoluteFilePath());
        dir.setFilter(QDir::AllEntries | QDir::NoDotAndDotDot);
        auto count = dir.count();
        auto str = QObject::tr("item");
        if (count != 1)
            str = QObject::tr("items");
        return { QString("%1 %2").arg(QString::number(count), str), count };
    }
    return { StringUtils::humanReadableFileSize(file.size(), true), file.size() };
}

void Resource::parseFile()
{
    QString file_name{ m_file_info.fileName() };

    m_type = ResourceType::UNKNOWN;

    m_internal_id = file_name;

    std::tie(m_size_str, m_size_info) = calculateFileSize(m_file_info);
    if (m_file_info.isDir()) {
        m_type = ResourceType::FOLDER;
        m_name = file_name;
    } else if (m_file_info.isFile()) {
        if (file_name.endsWith(".disabled")) {
            file_name.chop(9);
            m_enabled = false;
        }

        if (file_name.endsWith(".zip") || file_name.endsWith(".jar")) {
            m_type = ResourceType::ZIPFILE;
            file_name.chop(4);
        } else if (file_name.endsWith(".nilmod")) {
            m_type = ResourceType::ZIPFILE;
            file_name.chop(7);
        } else if (file_name.endsWith(".litemod")) {
            m_type = ResourceType::LITEMOD;
            file_name.chop(8);
        } else {
            m_type = ResourceType::SINGLEFILE;
        }

        m_name = file_name;
    }

    m_changed_date_time = m_file_info.lastModified();
}

auto Resource::name() const -> QString
{
    if (metadata())
        return metadata()->name;

    return m_name;
}

static void removeThePrefix(QString& string)
{
    QRegularExpression regex(QStringLiteral("^(?:the|teh) +"), QRegularExpression::CaseInsensitiveOption);
    string.remove(regex);
    string = string.trimmed();
}

<<<<<<< HEAD
auto Resource::provider() const -> QString
{
    if (metadata())
        return ModPlatform::ProviderCapabilities::readableName(metadata()->provider);

    return tr("Unknown");
}

void Resource::setMetadata(std::shared_ptr<Metadata::ModStruct>&& metadata)
{
    if (status() == ResourceStatus::NO_METADATA)
        setStatus(ResourceStatus::INSTALLED);

    m_metadata = metadata;
}

std::pair<int, bool> Resource::compare(const Resource& other, SortType type) const
=======
int Resource::compare(const Resource& other, SortType type) const
>>>>>>> 4a40b53e
{
    switch (type) {
        default:
        case SortType::ENABLED:
            if (enabled() && !other.enabled())
                return 1;
            if (!enabled() && other.enabled())
                return -1;
            break;
        case SortType::NAME: {
            QString this_name{ name() };
            QString other_name{ other.name() };

            removeThePrefix(this_name);
            removeThePrefix(other_name);

            return QString::compare(this_name, other_name, Qt::CaseInsensitive);
        }
        case SortType::DATE:
            if (dateTimeChanged() > other.dateTimeChanged())
                return 1;
            if (dateTimeChanged() < other.dateTimeChanged())
                return -1;
            break;
        case SortType::SIZE: {
            if (this->type() != other.type()) {
                if (this->type() == ResourceType::FOLDER)
                    return -1;
                if (other.type() == ResourceType::FOLDER)
                    return 1;
            }

            if (sizeInfo() > other.sizeInfo())
                return 1;
            if (sizeInfo() < other.sizeInfo())
                return -1;
            break;
        }
    }

    return 0;
}

bool Resource::applyFilter(QRegularExpression filter) const
{
    return filter.match(name()).hasMatch();
}

bool Resource::enable(EnableAction action)
{
    if (m_type == ResourceType::UNKNOWN || m_type == ResourceType::FOLDER)
        return false;

    QString path = m_file_info.absoluteFilePath();
    QFile file(path);

    bool enable = true;
    switch (action) {
        case EnableAction::ENABLE:
            enable = true;
            break;
        case EnableAction::DISABLE:
            enable = false;
            break;
        case EnableAction::TOGGLE:
        default:
            enable = !enabled();
            break;
    }

    if (m_enabled == enable)
        return false;

    if (enable) {
        // m_enabled is false, but there's no '.disabled' suffix.
        // TODO: Report error?
        if (!path.endsWith(".disabled"))
            return false;
        path.chop(9);
    } else {
        path += ".disabled";
        if (QFile::exists(path)) {
            path = FS::getUniqueResourceName(path);
        }
    }
    if (!file.rename(path))
        return false;

    setFile(QFileInfo(path));

    m_enabled = enable;
    return true;
}

auto Resource::destroy(const QDir& index_dir, bool preserve_metadata, bool attempt_trash) -> bool
{
    m_type = ResourceType::UNKNOWN;

    if (!preserve_metadata) {
        qDebug() << QString("Destroying metadata for '%1' on purpose").arg(name());
        destroyMetadata(index_dir);
    }

    return (attempt_trash && FS::trash(m_file_info.filePath())) || FS::deletePath(m_file_info.filePath());
}

auto Resource::destroyMetadata(const QDir& index_dir) -> void
{
    if (metadata()) {
        Metadata::remove(index_dir, metadata()->slug);
    } else {
        auto n = name();
        Metadata::remove(index_dir, n);
    }
    m_metadata = nullptr;
}

bool Resource::isSymLinkUnder(const QString& instPath) const
{
    if (isSymLink())
        return true;

    auto instDir = QDir(instPath);

    auto relAbsPath = instDir.relativeFilePath(m_file_info.absoluteFilePath());
    auto relCanonPath = instDir.relativeFilePath(m_file_info.canonicalFilePath());

    return relAbsPath != relCanonPath;
}

bool Resource::isMoreThanOneHardLink() const
{
    return FS::hardLinkCount(m_file_info.absoluteFilePath()) > 1;
}

auto Resource::getOriginalFileName() const -> QString
{
    auto fileName = m_file_info.fileName();
    if (!m_enabled)
        fileName.chop(9);
    return fileName;
}<|MERGE_RESOLUTION|>--- conflicted
+++ resolved
@@ -21,7 +21,7 @@
     parseFile();
 }
 
-std::tuple<QString, qint64> calculateFileSize(const QFileInfo& file)
+static std::tuple<QString, qint64> calculateFileSize(const QFileInfo& file)
 {
     if (file.isDir()) {
         auto dir = QDir(file.absoluteFilePath());
@@ -87,7 +87,6 @@
     string = string.trimmed();
 }
 
-<<<<<<< HEAD
 auto Resource::provider() const -> QString
 {
     if (metadata())
@@ -104,10 +103,7 @@
     m_metadata = metadata;
 }
 
-std::pair<int, bool> Resource::compare(const Resource& other, SortType type) const
-=======
 int Resource::compare(const Resource& other, SortType type) const
->>>>>>> 4a40b53e
 {
     switch (type) {
         default:
@@ -121,6 +117,7 @@
             QString this_name{ name() };
             QString other_name{ other.name() };
 
+            // TODO do we need this? it could result in 0 being returned
             removeThePrefix(this_name);
             removeThePrefix(other_name);
 
@@ -144,6 +141,12 @@
                 return 1;
             if (sizeInfo() < other.sizeInfo())
                 return -1;
+            break;
+        }
+        case SortType::PROVIDER: {
+            auto compare_result = QString::compare(provider(), other.provider(), Qt::CaseInsensitive);
+            if (compare_result != 0)
+                return compare_result;
             break;
         }
     }
