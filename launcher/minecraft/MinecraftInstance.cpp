--- conflicted
+++ resolved
@@ -3,12 +3,8 @@
  *  Prism Launcher - Minecraft Launcher
  *  Copyright (C) 2022 Sefa Eyeoglu <contact@scrumplex.net>
  *  Copyright (C) 2022 Jamie Mansfield <jmansfield@cadixdev.org>
-<<<<<<< HEAD
  *  Copyright (C) 2023 TheKodeToad <TheKodeToad@proton.me>
-=======
- *  Copyright (C) 2022 TheKodeToad <TheKodeToad@proton.me>
  *  Copyright (c) 2023 seth <getchoo at tuta dot io>
->>>>>>> 6ffcfcd7
  *
  *  This program is free software: you can redistribute it and/or modify
  *  it under the terms of the GNU General Public License as published by
