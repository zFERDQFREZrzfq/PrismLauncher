--- conflicted
+++ resolved
@@ -1058,31 +1058,11 @@
 
     {
         // actually launch the game
-<<<<<<< HEAD
-        auto launch_method = launchMethod();
-        if(launch_method == "LauncherPart")
-        {
-            auto step = makeShared<LauncherPartLaunch>(pptr);
-            step->setWorkingDirectory(gameRoot());
-            step->setAuthSession(session);
-            step->setServerToJoin(serverToJoin);
-            process->appendStep(step);
-        }
-        else if (launch_method == "DirectJava")
-        {
-            auto step = makeShared<DirectJavaLaunch>(pptr);
-            step->setWorkingDirectory(gameRoot());
-            step->setAuthSession(session);
-            step->setServerToJoin(serverToJoin);
-            process->appendStep(step);
-        }
-=======
         auto step = makeShared<LauncherPartLaunch>(pptr);
         step->setWorkingDirectory(gameRoot());
         step->setAuthSession(session);
         step->setServerToJoin(serverToJoin);
         process->appendStep(step);
->>>>>>> 2090f958
     }
 
     // run post-exit command if that's needed
