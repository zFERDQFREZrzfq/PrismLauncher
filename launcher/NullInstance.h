// SPDX-License-Identifier: GPL-3.0-only
/*
 *  Prism Launcher - Minecraft Launcher
 *  Copyright (C) 2022 Sefa Eyeoglu <contact@scrumplex.net>
 *  Copyright (C) 2023 TheKodeToad <TheKodeToad@proton.me>
 *
 *  This program is free software: you can redistribute it and/or modify
 *  it under the terms of the GNU General Public License as published by
 *  the Free Software Foundation, version 3.
 *
 *  This program is distributed in the hope that it will be useful,
 *  but WITHOUT ANY WARRANTY; without even the implied warranty of
 *  MERCHANTABILITY or FITNESS FOR A PARTICULAR PURPOSE.  See the
 *  GNU General Public License for more details.
 *
 *  You should have received a copy of the GNU General Public License
 *  along with this program.  If not, see <https://www.gnu.org/licenses/>.
 *
 * This file incorporates work covered by the following copyright and
 * permission notice:
 *
 *      Copyright 2013-2021 MultiMC Contributors
 *
 *      Licensed under the Apache License, Version 2.0 (the "License");
 *      you may not use this file except in compliance with the License.
 *      You may obtain a copy of the License at
 *
 *          http://www.apache.org/licenses/LICENSE-2.0
 *
 *      Unless required by applicable law or agreed to in writing, software
 *      distributed under the License is distributed on an "AS IS" BASIS,
 *      WITHOUT WARRANTIES OR CONDITIONS OF ANY KIND, either express or implied.
 *      See the License for the specific language governing permissions and
 *      limitations under the License.
 */

#pragma once
#include "BaseInstance.h"
#include "launch/LaunchTask.h"

class NullInstance : public BaseInstance {
    Q_OBJECT
   public:
    NullInstance(SettingsObjectPtr globalSettings, SettingsObjectPtr settings, const QString& rootDir)
        : BaseInstance(globalSettings, settings, rootDir)
    {
        setVersionBroken(true);
    }
<<<<<<< HEAD
    virtual ~NullInstance() {};
    void saveNow() override
    {
    }
    void loadSpecificSettings() override
    {
        setSpecificSettingsLoaded(true);
    }
    QString getStatusbarDescription() override
    {
        return tr("Unknown instance type");
    };
    QSet< QString > traits() const override
    {
        return {};
    };
    QString instanceConfigFolder() const override
    {
        return instanceRoot();
    };
    shared_qobject_ptr<LaunchTask> createLaunchTask(AuthSessionPtr, MinecraftServerTargetPtr) override
    {
        return nullptr;
    }
    shared_qobject_ptr< Task > createUpdateTask(Net::Mode mode) override
    {
        return nullptr;
    }
    QProcessEnvironment createEnvironment() override
    {
        return QProcessEnvironment();
    }
    QProcessEnvironment createLaunchEnvironment() override
    {
        return QProcessEnvironment();
    }
    QMap<QString, QString> getVariables() override
    {
        return QMap<QString, QString>();
    }
    IPathMatcher::Ptr getLogFileMatcher() override
    {
        return nullptr;
    }
    QString getLogFileRoot() override
    {
        return instanceRoot();
    }
    QString typeName() const override
    {
        return "Null";
    }
    bool canExport() const override
    {
        return false;
    }
    bool canEdit() const override
    {
        return false;
    }
    bool canLaunch() const override
    {
        return false;
    }
    void populateLaunchMenu(QMenu* menu) override
    {
    }
=======
    virtual ~NullInstance(){};
    void saveNow() override {}
    void loadSpecificSettings() override { setSpecificSettingsLoaded(true); }
    QString getStatusbarDescription() override { return tr("Unknown instance type"); };
    QSet<QString> traits() const override { return {}; };
    QString instanceConfigFolder() const override { return instanceRoot(); };
    shared_qobject_ptr<LaunchTask> createLaunchTask(AuthSessionPtr, MinecraftServerTargetPtr) override { return nullptr; }
    shared_qobject_ptr<Task> createUpdateTask([[maybe_unused]] Net::Mode mode) override { return nullptr; }
    QProcessEnvironment createEnvironment() override { return QProcessEnvironment(); }
    QProcessEnvironment createLaunchEnvironment() override { return QProcessEnvironment(); }
    QMap<QString, QString> getVariables() override { return QMap<QString, QString>(); }
    IPathMatcher::Ptr getLogFileMatcher() override { return nullptr; }
    QString getLogFileRoot() override { return instanceRoot(); }
    QString typeName() const override { return "Null"; }
    bool canExport() const override { return false; }
    bool canEdit() const override { return false; }
    bool canLaunch() const override { return false; }
>>>>>>> c88088c9
    QStringList verboseDescription(AuthSessionPtr session, MinecraftServerTargetPtr serverToJoin) override
    {
        QStringList out;
        out << "Null instance - placeholder.";
        return out;
    }
    QString modsRoot() const override { return QString(); }
    void updateRuntimeContext()
    {
        // NOOP
    }
};<|MERGE_RESOLUTION|>--- conflicted
+++ resolved
@@ -46,75 +46,6 @@
     {
         setVersionBroken(true);
     }
-<<<<<<< HEAD
-    virtual ~NullInstance() {};
-    void saveNow() override
-    {
-    }
-    void loadSpecificSettings() override
-    {
-        setSpecificSettingsLoaded(true);
-    }
-    QString getStatusbarDescription() override
-    {
-        return tr("Unknown instance type");
-    };
-    QSet< QString > traits() const override
-    {
-        return {};
-    };
-    QString instanceConfigFolder() const override
-    {
-        return instanceRoot();
-    };
-    shared_qobject_ptr<LaunchTask> createLaunchTask(AuthSessionPtr, MinecraftServerTargetPtr) override
-    {
-        return nullptr;
-    }
-    shared_qobject_ptr< Task > createUpdateTask(Net::Mode mode) override
-    {
-        return nullptr;
-    }
-    QProcessEnvironment createEnvironment() override
-    {
-        return QProcessEnvironment();
-    }
-    QProcessEnvironment createLaunchEnvironment() override
-    {
-        return QProcessEnvironment();
-    }
-    QMap<QString, QString> getVariables() override
-    {
-        return QMap<QString, QString>();
-    }
-    IPathMatcher::Ptr getLogFileMatcher() override
-    {
-        return nullptr;
-    }
-    QString getLogFileRoot() override
-    {
-        return instanceRoot();
-    }
-    QString typeName() const override
-    {
-        return "Null";
-    }
-    bool canExport() const override
-    {
-        return false;
-    }
-    bool canEdit() const override
-    {
-        return false;
-    }
-    bool canLaunch() const override
-    {
-        return false;
-    }
-    void populateLaunchMenu(QMenu* menu) override
-    {
-    }
-=======
     virtual ~NullInstance(){};
     void saveNow() override {}
     void loadSpecificSettings() override { setSpecificSettingsLoaded(true); }
@@ -132,7 +63,7 @@
     bool canExport() const override { return false; }
     bool canEdit() const override { return false; }
     bool canLaunch() const override { return false; }
->>>>>>> c88088c9
+    void populateLaunchMenu(QMenu* menu) override {}
     QStringList verboseDescription(AuthSessionPtr session, MinecraftServerTargetPtr serverToJoin) override
     {
         QStringList out;
