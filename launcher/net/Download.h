--- conflicted
+++ resolved
@@ -57,35 +57,7 @@
     static auto makeByteArray(QUrl url, std::shared_ptr<QByteArray> output, Options options = Option::NoOptions) -> Download::Ptr;
     static auto makeFile(QUrl url, QString path, Options options = Option::NoOptions) -> Download::Ptr;
 
-<<<<<<< HEAD
-   public:
-    void addValidator(Validator* v);
-    auto abort() -> bool override;
-    auto canAbort() const -> bool override { return true; }
-
-   private:
-    auto handleRedirect() -> bool;
-
-   protected slots:
-    void downloadProgress(qint64 bytesReceived, qint64 bytesTotal) override;
-    void downloadError(QNetworkReply::NetworkError error) override;
-    void sslErrors(const QList<QSslError>& errors) override;
-    void downloadFinished() override;
-    void downloadReadyRead() override;
-
-   public slots:
-    void executeTask() override;
-
-   private:
-    std::unique_ptr<Sink> m_sink;
-    Options m_options;
-
-    std::chrono::steady_clock m_clock;
-    std::chrono::time_point<std::chrono::steady_clock> m_last_progress_time;
-    qint64 m_last_progress_bytes;
-=======
    protected:
     virtual QNetworkReply* getReply(QNetworkRequest&) override;
->>>>>>> 2090f958
 };
 }  // namespace Net