// SPDX-License-Identifier: GPL-3.0-only
/*
 *  Prism Launcher - Minecraft Launcher
 *  Copyright (c) 2022 flowln <flowlnlnln@gmail.com>
 *  Copyright (C) 2022 Sefa Eyeoglu <contact@scrumplex.net>
 *  Copyright (C) 2023 TheKodeToad <TheKodeToad@proton.me>
 *  Copyright (C) 2023 Rachel Powers <508861+Ryex@users.noreply.github.com>
 *
 *  This program is free software: you can redistribute it and/or modify
 *  it under the terms of the GNU General Public License as published by
 *  the Free Software Foundation, version 3.
 *
 *  This program is distributed in the hope that it will be useful,
 *  but WITHOUT ANY WARRANTY; without even the implied warranty of
 *  MERCHANTABILITY or FITNESS FOR A PARTICULAR PURPOSE.  See the
 *  GNU General Public License for more details.
 *
 *  You should have received a copy of the GNU General Public License
 *  along with this program.  If not, see <https://www.gnu.org/licenses/>.
 *
 * This file incorporates work covered by the following copyright and
 * permission notice:
 *
 *      Copyright 2013-2021 MultiMC Contributors
 *
 *      Licensed under the Apache License, Version 2.0 (the "License");
 *      you may not use this file except in compliance with the License.
 *      You may obtain a copy of the License at
 *
 *          http://www.apache.org/licenses/LICENSE-2.0
 *
 *      Unless required by applicable law or agreed to in writing, software
 *      distributed under the License is distributed on an "AS IS" BASIS,
 *      WITHOUT WARRANTIES OR CONDITIONS OF ANY KIND, either express or implied.
 *      See the License for the specific language governing permissions and
 *      limitations under the License.
 */

#include "Download.h"
#include <QUrl>

#include <QDateTime>
#include <QFileInfo>
#include <memory>

#include "ByteArraySink.h"
#include "ChecksumValidator.h"
#include "MetaCacheSink.h"

#if defined(LAUNCHER_APPLICATION)
#include "Application.h"
#endif

#include "BuildConfig.h"

#include "net/Logging.h"
#include "net/NetAction.h"

#include "MMCTime.h"
#include "StringUtils.h"

namespace Net {

#if defined(LAUNCHER_APPLICATION)
auto Download::makeCached(QUrl url, MetaEntryPtr entry, Options options) -> Download::Ptr
{
    auto dl = makeShared<Download>();
    dl->m_url = url;
    dl->setObjectName(QString("CACHE:") + url.toString());
    dl->m_options = options;
    auto md5Node = new ChecksumValidator(QCryptographicHash::Md5);
    auto cachedNode = new MetaCacheSink(entry, md5Node, options.testFlag(Option::MakeEternal));
    dl->m_sink.reset(cachedNode);
    return dl;
}
#endif

auto Download::makeByteArray(QUrl url, std::shared_ptr<QByteArray> output, Options options) -> Download::Ptr
{
    auto dl = makeShared<Download>();
    dl->m_url = url;
    dl->setObjectName(QString("BYTES:") + url.toString());
    dl->m_options = options;
    dl->m_sink.reset(new ByteArraySink(output));
    return dl;
}

auto Download::makeFile(QUrl url, QString path, Options options) -> Download::Ptr
{
    auto dl = makeShared<Download>();
    dl->m_url = url;
    dl->setObjectName(QString("FILE:") + url.toString());
    dl->m_options = options;
    dl->m_sink.reset(new FileSink(path));
    return dl;
}

void Download::addValidator(Validator* v)
{
    m_sink->addValidator(v);
}

void Download::executeTask()
{
    init();

    setStatus(tr("Downloading %1").arg(StringUtils::truncateUrlHumanFriendly(m_url, 80)));

    if (getState() == Task::State::AbortedByUser) {
        qCWarning(taskDownloadLogC) << getUid().toString() << "Attempt to start an aborted Download:" << m_url.toString();
        emitAborted();
        return;
    }

    QNetworkRequest request(m_url);
    m_state = m_sink->init(request);
    switch (m_state) {
        case State::Succeeded:
            qCDebug(taskDownloadLogC) << getUid().toString() << "Download cache hit " << m_url.toString();
            emitSucceeded();
            return;
        case State::Running:
            qCDebug(taskDownloadLogC) << getUid().toString() << "Downloading " << m_url.toString();
            break;
        case State::Inactive:
        case State::Failed:
            emitFailed();
            return;
        case State::AbortedByUser:
            emitAborted();
            return;
    }

<<<<<<< HEAD
    request.setHeader(QNetworkRequest::UserAgentHeader, APPLICATION->getUserAgent().toUtf8());
    for ( auto header_proxy : m_headerProxies ) {
=======
#if defined (LAUNCHER_APPLICATION)
    auto user_agent = APPLICATION->getUserAgent();
#else
    auto user_agent = BuildConfig.USER_AGENT;
#endif
    
    request.setHeader(QNetworkRequest::UserAgentHeader, user_agent.toUtf8());
    for ( auto& header_proxy : m_headerProxies ) {

>>>>>>> 013a26aa
        header_proxy->writeHeaders(request);
    }
    // TODO remove duplication
    

#if QT_VERSION >= QT_VERSION_CHECK(5, 15, 0)
    request.setTransferTimeout();
#endif

    m_last_progress_time = m_clock.now();
    m_last_progress_bytes = 0;

    QNetworkReply* rep = m_network->get(request);
    m_reply.reset(rep);
    connect(rep, &QNetworkReply::downloadProgress, this, &Download::downloadProgress);
    connect(rep, &QNetworkReply::finished, this, &Download::downloadFinished);
#if QT_VERSION >= QT_VERSION_CHECK(5, 15, 0) // QNetworkReply::errorOccurred added in 5.15
    connect(rep, &QNetworkReply::errorOccurred, this, &Download::downloadError);
#else
    connect(rep, QOverload<QNetworkReply::NetworkError>::of(&QNetworkReply::error), this, &Download::downloadError);
#endif
    connect(rep, &QNetworkReply::sslErrors, this, &Download::sslErrors);
    connect(rep, &QNetworkReply::readyRead, this, &Download::downloadReadyRead);
}

void Download::downloadProgress(qint64 bytesReceived, qint64 bytesTotal)
{
    auto now = m_clock.now();
    auto elapsed = now - m_last_progress_time;

    // use milliseconds for speed precision
    auto elapsed_ms = std::chrono::duration_cast<std::chrono::milliseconds>(elapsed);
    auto bytes_received_since = bytesReceived - m_last_progress_bytes;
    auto dl_speed_bps = (double)bytes_received_since / elapsed_ms.count() * 1000;
    auto remaining_time_s = (bytesTotal - bytesReceived) / dl_speed_bps;

    //: Current amount of bytes downloaded, out of the total amount of bytes in the download
    QString dl_progress =
        tr("%1 / %2").arg(StringUtils::humanReadableFileSize(bytesReceived)).arg(StringUtils::humanReadableFileSize(bytesTotal));

    QString dl_speed_str;
    if (elapsed_ms.count() > 0) {
        auto str_eta = bytesTotal > 0 ? Time::humanReadableDuration(remaining_time_s) : tr("unknown");
        //: Download speed, in bytes per second (remaining download time in parenthesis)
        dl_speed_str =
            tr("%1 /s (%2)").arg(StringUtils::humanReadableFileSize(dl_speed_bps)).arg(str_eta);
    } else {
        //: Download speed at 0 bytes per second
        dl_speed_str = tr("0 B/s");
    }

    setDetails(dl_progress + "\n" + dl_speed_str);

    setProgress(bytesReceived, bytesTotal);
}

void Download::downloadError(QNetworkReply::NetworkError error)
{
    if (error == QNetworkReply::OperationCanceledError) {
        qCCritical(taskDownloadLogC) << getUid().toString() << "Aborted " << m_url.toString();
        m_state = State::AbortedByUser;
    } else {
        if (m_options & Option::AcceptLocalFiles) {
            if (m_sink->hasLocalData()) {
                m_state = State::Succeeded;
                return;
            }
        }
        // error happened during download.
        qCCritical(taskDownloadLogC) << getUid().toString() << "Failed " << m_url.toString() << " with reason " << error;
        m_state = State::Failed;
    }
}

void Download::sslErrors(const QList<QSslError>& errors)
{
    int i = 1;
    for (auto error : errors) {
        qCCritical(taskDownloadLogC) << getUid().toString() << "Download" << m_url.toString() << "SSL Error #" << i << " : "
                                     << error.errorString();
        auto cert = error.certificate();
        qCCritical(taskDownloadLogC) << getUid().toString() << "Certificate in question:\n" << cert.toText();
        i++;
    }
}

auto Download::handleRedirect() -> bool
{
    QUrl redirect = m_reply->header(QNetworkRequest::LocationHeader).toUrl();
    if (!redirect.isValid()) {
        if (!m_reply->hasRawHeader("Location")) {
            // no redirect -> it's fine to continue
            return false;
        }
        // there is a Location header, but it's not correct. we need to apply some workarounds...
        QByteArray redirectBA = m_reply->rawHeader("Location");
        if (redirectBA.size() == 0) {
            // empty, yet present redirect header? WTF?
            return false;
        }
        QString redirectStr = QString::fromUtf8(redirectBA);

        if (redirectStr.startsWith("//")) {
            /*
             * IF the URL begins with //, we need to insert the URL scheme.
             * See: https://bugreports.qt.io/browse/QTBUG-41061
             * See: http://tools.ietf.org/html/rfc3986#section-4.2
             */
            redirectStr = m_reply->url().scheme() + ":" + redirectStr;
        } else if (redirectStr.startsWith("/")) {
            /*
             * IF the URL begins with /, we need to process it as a relative URL
             */
            auto url = m_reply->url();
            url.setPath(redirectStr, QUrl::TolerantMode);
            redirectStr = url.toString();
        }

        /*
         * Next, make sure the URL is parsed in tolerant mode. Qt doesn't parse the location header in tolerant mode, which causes issues.
         * FIXME: report Qt bug for this
         */
        redirect = QUrl(redirectStr, QUrl::TolerantMode);
        if (!redirect.isValid()) {
            qCWarning(taskDownloadLogC) << getUid().toString() << "Failed to parse redirect URL:" << redirectStr;
            downloadError(QNetworkReply::ProtocolFailure);
            return false;
        }
        qCDebug(taskDownloadLogC) << getUid().toString() << "Fixed location header:" << redirect;
    } else {
        qCDebug(taskDownloadLogC) << getUid().toString() << "Location header:" << redirect;
    }

    m_url = QUrl(redirect.toString());
    qCDebug(taskDownloadLogC) << getUid().toString() << "Following redirect to " << m_url.toString();
    startAction(m_network);

    return true;
}

void Download::downloadFinished()
{
    // handle HTTP redirection first
    if (handleRedirect()) {
        qCDebug(taskDownloadLogC) << getUid().toString() << "Download redirected:" << m_url.toString();
        return;
    }

    // if the download failed before this point ...
    if (m_state == State::Succeeded)  // pretend to succeed so we continue processing :)
    {
        qCDebug(taskDownloadLogC) << getUid().toString() << "Download failed but we are allowed to proceed:" << m_url.toString();
        m_sink->abort();
        m_reply.reset();
        emitSucceeded();
        return;
    } else if (m_state == State::Failed) {
        qCDebug(taskDownloadLogC) << getUid().toString() << "Download failed in previous step:" << m_url.toString();
        m_sink->abort();
        m_reply.reset();
        emitFailed("");
        return;
    } else if (m_state == State::AbortedByUser) {
        qCDebug(taskDownloadLogC) << getUid().toString() << "Download aborted in previous step:" << m_url.toString();
        m_sink->abort();
        m_reply.reset();
        emitAborted();
        return;
    }

    // make sure we got all the remaining data, if any
    auto data = m_reply->readAll();
    if (data.size()) {
        qCDebug(taskDownloadLogC) << getUid().toString() << "Writing extra" << data.size() << "bytes";
        m_state = m_sink->write(data);
    }

    // otherwise, finalize the whole graph
    m_state = m_sink->finalize(*m_reply.get());
    if (m_state != State::Succeeded) {
        qCDebug(taskDownloadLogC) << getUid().toString() << "Download failed to finalize:" << m_url.toString();
        m_sink->abort();
        m_reply.reset();
        emitFailed("");
        return;
    }

    m_reply.reset();
    qCDebug(taskDownloadLogC) << getUid().toString() << "Download succeeded:" << m_url.toString();
    emitSucceeded();
}

void Download::downloadReadyRead()
{
    if (m_state == State::Running) {
        auto data = m_reply->readAll();
        m_state = m_sink->write(data);
        if (m_state == State::Failed) {
            qCCritical(taskDownloadLogC) << getUid().toString() << "Failed to process response chunk";
        }
        // qDebug() << "Download" << m_url.toString() << "gained" << data.size() << "bytes";
    } else {
        qCCritical(taskDownloadLogC) << getUid().toString() << "Cannot write download data! illegal status " << m_status;
    }
}

}  // namespace Net

auto Net::Download::abort() -> bool
{
    if (m_reply) {
        m_reply->abort();
    } else {
        m_state = State::AbortedByUser;
    }
    return true;
}<|MERGE_RESOLUTION|>--- conflicted
+++ resolved
@@ -131,10 +131,6 @@
             return;
     }
 
-<<<<<<< HEAD
-    request.setHeader(QNetworkRequest::UserAgentHeader, APPLICATION->getUserAgent().toUtf8());
-    for ( auto header_proxy : m_headerProxies ) {
-=======
 #if defined (LAUNCHER_APPLICATION)
     auto user_agent = APPLICATION->getUserAgent();
 #else
@@ -144,7 +140,6 @@
     request.setHeader(QNetworkRequest::UserAgentHeader, user_agent.toUtf8());
     for ( auto& header_proxy : m_headerProxies ) {
 
->>>>>>> 013a26aa
         header_proxy->writeHeaders(request);
     }
     // TODO remove duplication
