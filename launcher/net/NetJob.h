--- conflicted
+++ resolved
@@ -52,13 +52,7 @@
    public:
     using Ptr = shared_qobject_ptr<NetJob>;
 
-<<<<<<< HEAD
-    explicit NetJob(QString job_name, shared_qobject_ptr<QNetworkAccessManager> network, int max_concurrent = 6)
-        : ConcurrentTask(nullptr, job_name, max_concurrent), m_network(network)
-    {}
-=======
-    explicit NetJob(QString job_name, shared_qobject_ptr<QNetworkAccessManager> network);
->>>>>>> 531b5809
+    explicit NetJob(QString job_name, shared_qobject_ptr<QNetworkAccessManager> network, int max_concurrent = -1);
     ~NetJob() override = default;
 
     void startNext() override;
