--- conflicted
+++ resolved
@@ -117,23 +117,14 @@
 {
     if (!isRunning()) {
         return;
-<<<<<<< HEAD
     }
     if (m_queue.isEmpty()) {
         if (m_doing.isEmpty()) {
-            // if (m_failed.isEmpty())
-            emitSucceeded();
-            // else
-            // emitFailed(tr("One or more subtasks failed"));
+            if (m_failed.isEmpty())
+                emitSucceeded();
+            else
+                emitFailed(tr("One or more subtasks failed"));
         }
-=======
-
-    if (m_queue.isEmpty() && m_doing.isEmpty() && isRunning()) {
-        if (m_failed.isEmpty())
-            emitSucceeded();
-        else
-            emitFailed(tr("One or more subtasks failed"));
->>>>>>> abbac5c2
         return;
     }
     if (m_doing.count() > m_total_max_size) {
