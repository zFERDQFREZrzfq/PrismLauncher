/* Copyright 2015-2021 MultiMC Contributors
 *
 * Licensed under the Apache License, Version 2.0 (the "License");
 * you may not use this file except in compliance with the License.
 * You may obtain a copy of the License at
 *
 *     http://www.apache.org/licenses/LICENSE-2.0
 *
 * Unless required by applicable law or agreed to in writing, software
 * distributed under the License is distributed on an "AS IS" BASIS,
 * WITHOUT WARRANTIES OR CONDITIONS OF ANY KIND, either express or implied.
 * See the License for the specific language governing permissions and
 * limitations under the License.
 */

#include "VersionList.h"

#include <QDateTime>
#include <algorithm>

#include "Application.h"
#include "Index.h"
#include "JsonFormat.h"
#include "Version.h"
#include "meta/BaseEntity.h"
#include "net/Mode.h"
#include "tasks/SequentialTask.h"

namespace Meta {
VersionList::VersionList(const QString& uid, QObject* parent) : BaseVersionList(parent), m_uid(uid)
{
    setObjectName("Version list: " + uid);
}

Task::Ptr VersionList::getLoadTask()
{
    auto loadTask =
        makeShared<SequentialTask>(this, tr("Load meta for %1", "This is for the task name that loads the meta index.").arg(m_uid));
    loadTask->addTask(APPLICATION->metadataIndex()->loadTask(Net::Mode::Online));
    loadTask->addTask(this->loadTask(Net::Mode::Online));
    return loadTask;
}

bool VersionList::isLoaded()
{
    return BaseEntity::isLoaded();
}

const BaseVersion::Ptr VersionList::at(int i) const
{
    return m_versions.at(i);
}
int VersionList::count() const
{
    return m_versions.size();
}

void VersionList::sortVersions()
{
    beginResetModel();
    std::sort(m_versions.begin(), m_versions.end(), [](const Version::Ptr& a, const Version::Ptr& b) { return *a.get() < *b.get(); });
    endResetModel();
}

QVariant VersionList::data(const QModelIndex& index, int role) const
{
    if (!index.isValid() || index.row() < 0 || index.row() >= m_versions.size() || index.parent().isValid()) {
        return QVariant();
    }

    Version::Ptr version = m_versions.at(index.row());

    switch (role) {
        case VersionPointerRole:
            return QVariant::fromValue(std::dynamic_pointer_cast<BaseVersion>(version));
        case VersionRole:
        case VersionIdRole:
            return version->version();
        case ParentVersionRole: {
            // FIXME: HACK: this should be generic and be replaced by something else. Anything that is a hard 'equals' dep is a 'parent
            // uid'.
            auto& reqs = version->requiredSet();
            auto iter = std::find_if(reqs.begin(), reqs.end(), [](const Require& req) { return req.uid == "net.minecraft"; });
            if (iter != reqs.end()) {
                return (*iter).equalsVersion;
            }
            return QVariant();
        }
        case TypeRole:
            return version->type();

        case UidRole:
            return version->uid();
        case TimeRole:
            return version->time();
        case RequiresRole:
            return QVariant::fromValue(version->requiredSet());
        case SortRole:
            return version->rawTime();
        case VersionPtrRole:
            return QVariant::fromValue(version);
        case RecommendedRole:
            return version->isRecommended() || m_externalRecommendsVersions.contains(version->version());
        // FIXME: this should be determined in whatever view/proxy is used...
        // case LatestRole: return version == getLatestStable();
        default:
            return QVariant();
    }
}

BaseVersionList::RoleList VersionList::providesRoles() const
{
    return { VersionPointerRole, VersionRole,  VersionIdRole, ParentVersionRole, TypeRole,   UidRole,
             TimeRole,           RequiresRole, SortRole,      RecommendedRole,   LatestRole, VersionPtrRole };
}

QHash<int, QByteArray> VersionList::roleNames() const
{
    QHash<int, QByteArray> roles = BaseVersionList::roleNames();
    roles.insert(UidRole, "uid");
    roles.insert(TimeRole, "time");
    roles.insert(SortRole, "sort");
    roles.insert(RequiresRole, "requires");
    return roles;
}

QString VersionList::localFilename() const
{
    return m_uid + "/index.json";
}

QString VersionList::humanReadable() const
{
    return m_name.isEmpty() ? m_uid : m_name;
}

Version::Ptr VersionList::getVersion(const QString& version)
{
    Version::Ptr out = m_lookup.value(version, nullptr);
    if (!out) {
        out = std::make_shared<Version>(m_uid, version);
        m_lookup[version] = out;
        setupAddedVersion(m_versions.size(), out);
        m_versions.append(out);
    }
    return out;
}

bool VersionList::hasVersion(QString version) const
{
    auto ver =
        std::find_if(m_versions.constBegin(), m_versions.constEnd(), [&](Meta::Version::Ptr const& a) { return a->version() == version; });
    return (ver != m_versions.constEnd());
}

void VersionList::setName(const QString& name)
{
    m_name = name;
    emit nameChanged(name);
}

void VersionList::setVersions(const QVector<Version::Ptr>& versions)
{
    beginResetModel();
    m_versions = versions;
    std::sort(m_versions.begin(), m_versions.end(),
              [](const Version::Ptr& a, const Version::Ptr& b) { return a->rawTime() > b->rawTime(); });
    for (int i = 0; i < m_versions.size(); ++i) {
        m_lookup.insert(m_versions.at(i)->version(), m_versions.at(i));
        setupAddedVersion(i, m_versions.at(i));
    }

    // FIXME: this is dumb, we have 'recommended' as part of the metadata already...
    auto recommendedIt =
        std::find_if(m_versions.constBegin(), m_versions.constEnd(), [](const Version::Ptr& ptr) { return ptr->type() == "release"; });
    m_recommended = recommendedIt == m_versions.constEnd() ? nullptr : *recommendedIt;
    endResetModel();
}

void VersionList::parse(const QJsonObject& obj)
{
    parseVersionList(obj, this);
}

void VersionList::addExternalRecommends(const QStringList& recommends)
{
    m_externalRecommendsVersions.append(recommends);
}

void VersionList::clearExternalRecommends()
{
    m_externalRecommendsVersions.clear();
}

// FIXME: this is dumb, we have 'recommended' as part of the metadata already...
static const Meta::Version::Ptr& getBetterVersion(const Meta::Version::Ptr& a, const Meta::Version::Ptr& b)
{
    if (!a)
        return b;
    if (!b)
        return a;
    if (a->type() == b->type()) {
        // newer of same type wins
        return (a->rawTime() > b->rawTime() ? a : b);
    }
    // 'release' type wins
    return (a->type() == "release" ? a : b);
}

void VersionList::mergeFromIndex(const VersionList::Ptr& other)
{
    if (m_name != other->m_name) {
        setName(other->m_name);
    }
    if (!other->m_sha256.isEmpty()) {
        m_sha256 = other->m_sha256;
    }
}

void VersionList::merge(const VersionList::Ptr& other)
{
    if (m_name != other->m_name) {
        setName(other->m_name);
    }
    if (!other->m_sha256.isEmpty()) {
        m_sha256 = other->m_sha256;
    }

    // TODO: do not reset the whole model. maybe?
    beginResetModel();
    if (other->m_versions.isEmpty()) {
        qWarning() << "Empty list loaded ...";
    }
    for (auto version : other->m_versions) {
        // we already have the version. merge the contents
        if (m_lookup.contains(version->version())) {
            auto existing = m_lookup.value(version->version());
            existing->mergeFromList(version);
            version = existing;
        } else {
            m_lookup.insert(version->version(), version);
            // connect it.
            setupAddedVersion(m_versions.size(), version);
            m_versions.append(version);
        }
        m_recommended = getBetterVersion(m_recommended, version);
    }
    endResetModel();
}

void VersionList::setupAddedVersion(const int row, const Version::Ptr& version)
{
    disconnect(version.get(), &Version::requiresChanged, this, nullptr);
    disconnect(version.get(), &Version::timeChanged, this, nullptr);
    disconnect(version.get(), &Version::typeChanged, this, nullptr);

    connect(version.get(), &Version::requiresChanged, this,
            [this, row]() { emit dataChanged(index(row), index(row), QVector<int>() << RequiresRole); });
    connect(version.get(), &Version::timeChanged, this,
            [this, row]() { emit dataChanged(index(row), index(row), { TimeRole, SortRole }); });
    connect(version.get(), &Version::typeChanged, this, [this, row]() { emit dataChanged(index(row), index(row), { TypeRole }); });
}

BaseVersion::Ptr VersionList::getRecommended() const
{
    return m_recommended;
}

void VersionList::waitToLoad()
{
    if (isLoaded())
        return;
    QEventLoop ev;
    auto task = getLoadTask();
    QObject::connect(task.get(), &Task::finished, &ev, &QEventLoop::quit);
    task->start();
    ev.exec();
}
<<<<<<< HEAD

Version::Ptr VersionList::getRecommendedForParent(const QString& uid, const QString& version)
{
    auto foundExplicit = std::find_if(m_versions.begin(), m_versions.end(), [uid, version](Version::Ptr ver) -> bool {
        auto& reqs = ver->requiredSet();
        auto parentReq = std::find_if(reqs.begin(), reqs.end(), [uid, version](const Require& req) -> bool {
            return req.uid == uid && req.equalsVersion == version;
        });
        return parentReq != reqs.end() && ver->isRecommended();
    });
    if (foundExplicit != m_versions.end()) {
        return *foundExplicit;
    }
    return nullptr;
}

Version::Ptr VersionList::getLatestForParent(const QString& uid, const QString& version)
{
    Version::Ptr latestCompat = nullptr;
    for (auto ver : m_versions) {
        auto& reqs = ver->requiredSet();
        auto parentReq = std::find_if(reqs.begin(), reqs.end(), [uid, version](const Require& req) -> bool {
            return req.uid == uid && req.equalsVersion == version;
        });
        if (parentReq != reqs.end()) {
            latestCompat = getBetterVersion(latestCompat, ver);
        }
    }
    return latestCompat;
}

=======
>>>>>>> 1b756b99
}  // namespace Meta<|MERGE_RESOLUTION|>--- conflicted
+++ resolved
@@ -276,7 +276,6 @@
     task->start();
     ev.exec();
 }
-<<<<<<< HEAD
 
 Version::Ptr VersionList::getRecommendedForParent(const QString& uid, const QString& version)
 {
@@ -308,6 +307,4 @@
     return latestCompat;
 }
 
-=======
->>>>>>> 1b756b99
 }  // namespace Meta