--- conflicted
+++ resolved
@@ -33,23 +33,15 @@
     explicit ResourceDownloadTask(ModPlatform::IndexedPack pack,
                                   ModPlatform::IndexedVersion version,
                                   const std::shared_ptr<ResourceFolderModel> packs,
-<<<<<<< HEAD
-                                  bool is_indexed = true);
-=======
                                   bool is_indexed = true,
                                   QString custom_target_folder = {});
->>>>>>> e4449a0b
     const QString& getFilename() const { return m_pack_version.fileName; }
     const QString& getCustomPath() const { return m_custom_target_folder; }
     const QVariant& getVersionID() const { return m_pack_version.fileId; }
-<<<<<<< HEAD
     const ModPlatform::IndexedVersion& getVersion() const { return m_pack_version; }
     ModPlatform::IndexedPack& getPack() { return m_pack; }
     const ModPlatform::ResourceProvider& getProvider() const { return m_pack.provider; }
-=======
     const QString& getName() const { return m_pack.name; }
-    ModPlatform::IndexedPack& getPack() { return m_pack; }
->>>>>>> e4449a0b
 
    private:
     ModPlatform::IndexedPack m_pack;
