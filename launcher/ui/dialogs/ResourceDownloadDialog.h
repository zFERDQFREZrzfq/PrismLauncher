// SPDX-License-Identifier: GPL-3.0-only
/*
 *  Prism Launcher - Minecraft Launcher
 *  Copyright (C) 2022 Sefa Eyeoglu <contact@scrumplex.net>
 *  Copyright (C) 2022 TheKodeToad <TheKodeToad@proton.me>
 *
 *  This program is free software: you can redistribute it and/or modify
 *  it under the terms of the GNU General Public License as published by
 *  the Free Software Foundation, version 3.
 *
 *  This program is distributed in the hope that it will be useful,
 *  but WITHOUT ANY WARRANTY; without even the implied warranty of
 *  MERCHANTABILITY or FITNESS FOR A PARTICULAR PURPOSE.  See the
 *  GNU General Public License for more details.
 *
 *  You should have received a copy of the GNU General Public License
 *  along with this program.  If not, see <https://www.gnu.org/licenses/>.
 */

#pragma once

#include <QDialog>
#include <QDialogButtonBox>
#include <QHash>
#include <QLayout>

#include "QObjectPtr.h"
#include "minecraft/mod/tasks/GetModDependenciesTask.h"
#include "modplatform/ModIndex.h"
#include "ui/pages/BasePageProvider.h"

class BaseInstance;
class ModFolderModel;
class PageContainer;
class QVBoxLayout;
class QDialogButtonBox;
class ResourceDownloadTask;
class ResourceFolderModel;
class ResourcePackFolderModel;
class TexturePackFolderModel;
class ShaderPackFolderModel;

namespace ResourceDownload {

class ResourcePage;

class ResourceDownloadDialog : public QDialog, public BasePageProvider {
    Q_OBJECT

   public:
    using DownloadTaskPtr = shared_qobject_ptr<ResourceDownloadTask>;

    ResourceDownloadDialog(QWidget* parent, const std::shared_ptr<ResourceFolderModel> base_model);

    void initializeContainer();
    void connectButtons();

    //: String that gets appended to the download dialog title ("Download " + resourcesString())
    [[nodiscard]] virtual QString resourcesString() const { return tr("resources"); }

    QString dialogTitle() override { return tr("Download %1").arg(resourcesString()); };

    bool selectPage(QString pageId);
    ResourcePage* getSelectedPage();

<<<<<<< HEAD
    void addResource(ModPlatform::IndexedPack&, ModPlatform::IndexedVersion&);
=======
    void addResource(ModPlatform::IndexedPack::Ptr, ModPlatform::IndexedVersion&);
>>>>>>> bdff8591
    void removeResource(const QString&);

    const QList<DownloadTaskPtr> getTasks();
    [[nodiscard]] const std::shared_ptr<ResourceFolderModel> getBaseModel() const { return m_base_model; }

   public slots:
    void accept() override;
    void reject() override;

   protected slots:
    void selectedPageChanged(BasePage* previous, BasePage* selected);

    virtual void confirm();

   protected:
    [[nodiscard]] virtual QString geometrySaveKey() const { return ""; }
    void setButtonStatus();
<<<<<<< HEAD

    [[nodiscard]] virtual GetModDependenciesTask::Ptr getModDependenciesTask() { return nullptr; }
=======
>>>>>>> bdff8591

   protected:
    const std::shared_ptr<ResourceFolderModel> m_base_model;

    PageContainer* m_container = nullptr;
    ResourcePage* m_selectedPage = nullptr;

    QDialogButtonBox m_buttons;
    QVBoxLayout m_vertical_layout;
};

class ModDownloadDialog final : public ResourceDownloadDialog {
    Q_OBJECT

   public:
    explicit ModDownloadDialog(QWidget* parent, const std::shared_ptr<ModFolderModel>& mods, BaseInstance* instance);
    ~ModDownloadDialog() override = default;

    //: String that gets appended to the mod download dialog title ("Download " + resourcesString())
    [[nodiscard]] QString resourcesString() const override { return tr("mods"); }
    [[nodiscard]] QString geometrySaveKey() const override { return "ModDownloadGeometry"; }

    QList<BasePage*> getPages() override;
    GetModDependenciesTask::Ptr getModDependenciesTask() override;

   private:
    BaseInstance* m_instance;
};

class ResourcePackDownloadDialog final : public ResourceDownloadDialog {
    Q_OBJECT

   public:
    explicit ResourcePackDownloadDialog(QWidget* parent,
                                        const std::shared_ptr<ResourcePackFolderModel>& resource_packs,
                                        BaseInstance* instance);
    ~ResourcePackDownloadDialog() override = default;

    //: String that gets appended to the resource pack download dialog title ("Download " + resourcesString())
    [[nodiscard]] QString resourcesString() const override { return tr("resource packs"); }
    [[nodiscard]] QString geometrySaveKey() const override { return "RPDownloadGeometry"; }

    QList<BasePage*> getPages() override;

   private:
    BaseInstance* m_instance;
};

class TexturePackDownloadDialog final : public ResourceDownloadDialog {
    Q_OBJECT

   public:
    explicit TexturePackDownloadDialog(QWidget* parent,
                                       const std::shared_ptr<TexturePackFolderModel>& resource_packs,
                                       BaseInstance* instance);
    ~TexturePackDownloadDialog() override = default;

    //: String that gets appended to the texture pack download dialog title ("Download " + resourcesString())
    [[nodiscard]] QString resourcesString() const override { return tr("texture packs"); }
    [[nodiscard]] QString geometrySaveKey() const override { return "TPDownloadGeometry"; }

    QList<BasePage*> getPages() override;

   private:
    BaseInstance* m_instance;
};

class ShaderPackDownloadDialog final : public ResourceDownloadDialog {
    Q_OBJECT

   public:
    explicit ShaderPackDownloadDialog(QWidget* parent, const std::shared_ptr<ShaderPackFolderModel>& shader_packs, BaseInstance* instance);
    ~ShaderPackDownloadDialog() override = default;

    //: String that gets appended to the shader pack download dialog title ("Download " + resourcesString())
    [[nodiscard]] QString resourcesString() const override { return tr("shader packs"); }
    [[nodiscard]] QString geometrySaveKey() const override { return "ShaderDownloadGeometry"; }

    QList<BasePage*> getPages() override;

   private:
    BaseInstance* m_instance;
};

}  // namespace ResourceDownload<|MERGE_RESOLUTION|>--- conflicted
+++ resolved
@@ -63,11 +63,7 @@
     bool selectPage(QString pageId);
     ResourcePage* getSelectedPage();
 
-<<<<<<< HEAD
-    void addResource(ModPlatform::IndexedPack&, ModPlatform::IndexedVersion&);
-=======
     void addResource(ModPlatform::IndexedPack::Ptr, ModPlatform::IndexedVersion&);
->>>>>>> bdff8591
     void removeResource(const QString&);
 
     const QList<DownloadTaskPtr> getTasks();
@@ -85,11 +81,8 @@
    protected:
     [[nodiscard]] virtual QString geometrySaveKey() const { return ""; }
     void setButtonStatus();
-<<<<<<< HEAD
 
     [[nodiscard]] virtual GetModDependenciesTask::Ptr getModDependenciesTask() { return nullptr; }
-=======
->>>>>>> bdff8591
 
    protected:
     const std::shared_ptr<ResourceFolderModel> m_base_model;
