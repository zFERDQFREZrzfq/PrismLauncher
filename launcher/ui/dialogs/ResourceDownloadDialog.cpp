--- conflicted
+++ resolved
@@ -127,7 +127,6 @@
 
 QStringList getReqiredBy(QList<ResourceDownloadDialog::DownloadTaskPtr> tasks, QVariant addonId)
 {
-<<<<<<< HEAD
     auto req = QStringList();
     for (auto& task : tasks) {
         auto deps = task->getVersion().dependencies;
@@ -141,19 +140,12 @@
     }
     return req;
 }
-=======
-    auto selected = getTasks();
-    std::sort(selected.begin(), selected.end(), [](const DownloadTaskPtr& a, const DownloadTaskPtr& b) {
-        return QString::compare(a->getName(), b->getName(), Qt::CaseInsensitive) < 0;
-    });
->>>>>>> bdff8591
 
 void ResourceDownloadDialog::confirm()
 {
     auto confirm_dialog = ReviewMessageBox::create(this, tr("Confirm %1 to download").arg(resourcesString()));
     confirm_dialog->retranslateUi(resourcesString());
 
-<<<<<<< HEAD
     if (auto task = getModDependenciesTask(); task) {
         connect(task.get(), &Task::failed, this,
                 [&](QString reason) { CustomMessageBox::selectable(this, tr("Error"), reason, QMessageBox::Critical)->exec(); });
@@ -188,10 +180,6 @@
     for (auto& task : selected) {
         confirm_dialog->appendResource({ task->getName(), task->getFilename(), task->getCustomPath(),
                                          ProviderCaps.name(task->getProvider()), getReqiredBy(selected, task->getPack().addonId) });
-=======
-    for (auto& task : selected) {
-        confirm_dialog->appendResource({ task->getName(), task->getFilename(), task->getCustomPath() });
->>>>>>> bdff8591
     }
 
     if (confirm_dialog->exec()) {
@@ -216,15 +204,9 @@
     return m_selectedPage;
 }
 
-<<<<<<< HEAD
-void ResourceDownloadDialog::addResource(ModPlatform::IndexedPack& pack, ModPlatform::IndexedVersion& ver)
-{
-    removeResource(pack.name);
-=======
 void ResourceDownloadDialog::addResource(ModPlatform::IndexedPack::Ptr pack, ModPlatform::IndexedVersion& ver)
 {
     removeResource(pack->name);
->>>>>>> bdff8591
     m_selectedPage->addResourceToPage(pack, ver, getBaseModel());
     setButtonStatus();
 }
@@ -300,7 +282,6 @@
     return pages;
 }
 
-<<<<<<< HEAD
 GetModDependenciesTask::Ptr ModDownloadDialog::getModDependenciesTask()
 {
     if (auto model = dynamic_cast<ModFolderModel*>(getBaseModel().get()); model) {
@@ -314,8 +295,6 @@
     return nullptr;
 };
 
-=======
->>>>>>> bdff8591
 ResourcePackDownloadDialog::ResourcePackDownloadDialog(QWidget* parent,
                                                        const std::shared_ptr<ResourcePackFolderModel>& resource_packs,
                                                        BaseInstance* instance)
