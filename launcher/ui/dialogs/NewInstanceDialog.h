--- conflicted
+++ resolved
@@ -53,14 +53,10 @@
     Q_OBJECT
 
    public:
-<<<<<<< HEAD
     explicit NewInstanceDialog(const QString& initialGroup,
                                const QString& url = QString(),
                                const QMap<QString, QString>& extra_info = {},
                                QWidget* parent = 0);
-=======
-    explicit NewInstanceDialog(const QString& initialGroup, const QString& url = QString(), QWidget* parent = 0);
->>>>>>> 8f5bb982
     ~NewInstanceDialog();
 
     void updateDialogState();
