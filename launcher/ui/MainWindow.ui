<?xml version="1.0" encoding="UTF-8"?>
<ui version="4.0">
 <class>MainWindow</class>
 <widget class="QMainWindow" name="MainWindow">
  <property name="geometry">
   <rect>
    <x>0</x>
    <y>0</y>
    <width>800</width>
    <height>600</height>
   </rect>
  </property>
  <widget class="QWidget" name="centralWidget">
   <layout class="QHBoxLayout" name="horizontalLayout">
    <property name="spacing">
     <number>0</number>
    </property>
    <property name="leftMargin">
     <number>0</number>
    </property>
    <property name="topMargin">
     <number>0</number>
    </property>
    <property name="rightMargin">
     <number>0</number>
    </property>
    <property name="bottomMargin">
     <number>0</number>
    </property>
   </layout>
  </widget>
  <widget class="QStatusBar" name="statusBar"/>
  <widget class="QToolBar" name="mainToolBar">
   <property name="windowTitle">
    <string>Main Toolbar</string>
   </property>
   <property name="allowedAreas">
    <set>Qt::BottomToolBarArea|Qt::TopToolBarArea</set>
   </property>
   <property name="toolButtonStyle">
    <enum>Qt::ToolButtonTextBesideIcon</enum>
   </property>
   <property name="floatable">
    <bool>false</bool>
   </property>
   <attribute name="toolBarArea">
    <enum>TopToolBarArea</enum>
   </attribute>
   <attribute name="toolBarBreak">
    <bool>false</bool>
   </attribute>
   <addaction name="actionAddInstance"/>
   <addaction name="separator"/>
   <addaction name="actionFoldersButton"/>
   <addaction name="actionSettings"/>
   <addaction name="actionHelpButton"/>
   <addaction name="actionCheckUpdate"/>
   <addaction name="separator"/>
   <addaction name="actionCAT"/>
   <addaction name="actionAccountsButton"/>
  </widget>
  <widget class="QToolBar" name="newsToolBar">
   <property name="windowTitle">
    <string>News Toolbar</string>
   </property>
   <property name="allowedAreas">
    <set>Qt::BottomToolBarArea|Qt::TopToolBarArea</set>
   </property>
   <property name="iconSize">
    <size>
     <width>16</width>
     <height>16</height>
    </size>
   </property>
   <property name="toolButtonStyle">
    <enum>Qt::ToolButtonTextBesideIcon</enum>
   </property>
   <property name="floatable">
    <bool>false</bool>
   </property>
   <attribute name="toolBarArea">
    <enum>BottomToolBarArea</enum>
   </attribute>
   <attribute name="toolBarBreak">
    <bool>false</bool>
   </attribute>
   <addaction name="actionMoreNews"/>
  </widget>
  <widget class="WideBar" name="instanceToolBar">
   <property name="windowTitle">
    <string>Instance Toolbar</string>
   </property>
   <property name="allowedAreas">
    <set>Qt::LeftToolBarArea|Qt::RightToolBarArea</set>
   </property>
   <property name="iconSize">
    <size>
     <width>16</width>
     <height>16</height>
    </size>
   </property>
   <property name="toolButtonStyle">
    <enum>Qt::ToolButtonTextBesideIcon</enum>
   </property>
   <property name="floatable">
    <bool>false</bool>
   </property>
   <property name="useDefaultAction" stdset="0">
    <bool>true</bool>
   </property>
   <attribute name="toolBarArea">
    <enum>RightToolBarArea</enum>
   </attribute>
   <attribute name="toolBarBreak">
    <bool>false</bool>
   </attribute>
   <addaction name="actionLaunchInstance"/>
   <addaction name="actionKillInstance"/>
   <addaction name="separator"/>
   <addaction name="actionEditInstance"/>
   <addaction name="actionChangeInstGroup"/>
   <addaction name="actionViewSelectedInstFolder"/>
   <addaction name="actionExportInstance"/>
   <addaction name="actionCopyInstance"/>
   <addaction name="actionDeleteInstance"/>
   <addaction name="actionCreateInstanceShortcut"/>
  </widget>
  <widget class="QMenuBar" name="menuBar">
   <property name="geometry">
    <rect>
     <x>0</x>
     <y>0</y>
     <width>800</width>
     <height>20</height>
    </rect>
   </property>
   <widget class="QMenu" name="fileMenu">
    <property name="title">
     <string>&amp;File</string>
    </property>
    <property name="toolTipsVisible">
     <bool>true</bool>
    </property>
    <addaction name="actionAddInstance"/>
    <addaction name="separator"/>
    <addaction name="actionLaunchInstance"/>
    <addaction name="actionKillInstance"/>
    <addaction name="separator"/>
    <addaction name="actionEditInstance"/>
    <addaction name="actionChangeInstGroup"/>
    <addaction name="actionViewSelectedInstFolder"/>
    <addaction name="actionExportInstance"/>
    <addaction name="actionCopyInstance"/>
    <addaction name="actionDeleteInstance"/>
    <addaction name="actionCreateInstanceShortcut"/>
    <addaction name="separator"/>
    <addaction name="actionSettings"/>
    <addaction name="actionCloseWindow"/>
   </widget>
   <widget class="QMenu" name="editMenu">
    <property name="title">
     <string>&amp;Edit</string>
    </property>
    <property name="toolTipsVisible">
     <bool>true</bool>
    </property>
    <addaction name="actionUndoTrashInstance"/>
   </widget>
   <widget class="QMenu" name="viewMenu">
    <property name="title">
     <string>&amp;View</string>
    </property>
    <property name="toolTipsVisible">
     <bool>true</bool>
    </property>
    <addaction name="actionChangeTheme"/>
    <addaction name="separator"/>
    <addaction name="actionCAT"/>
    <addaction name="actionLockToolbars"/>
    <addaction name="separator"/>
   </widget>
   <widget class="QMenu" name="foldersMenu">
    <property name="title">
     <string>F&amp;olders</string>
    </property>
    <property name="toolTipsVisible">
     <bool>true</bool>
    </property>
    <addaction name="actionViewInstanceFolder"/>
    <addaction name="actionViewLauncherRootFolder"/>
    <addaction name="actionViewCentralModsFolder"/>
   </widget>
   <widget class="QMenu" name="accountsMenu">
    <property name="title">
     <string>&amp;Accounts</string>
    </property>
   </widget>
   <widget class="QMenu" name="helpMenu">
    <property name="title">
     <string>&amp;Help</string>
    </property>
    <property name="toolTipsVisible">
     <bool>true</bool>
    </property>
    <addaction name="actionClearMetadata"/>
    <addaction name="actionReportBug"/>
    <addaction name="actionAddToPATH"/>
    <addaction name="separator"/>
    <addaction name="actionMATRIX"/>
    <addaction name="actionDISCORD"/>
    <addaction name="actionREDDIT"/>
    <addaction name="separator"/>
    <addaction name="actionMoreNews"/>
    <addaction name="actionCheckUpdate"/>
    <addaction name="actionOpenWiki"/>
    <addaction name="actionAbout"/>
   </widget>
   <addaction name="fileMenu"/>
   <addaction name="editMenu"/>
   <addaction name="viewMenu"/>
   <addaction name="foldersMenu"/>
   <addaction name="accountsMenu"/>
   <addaction name="helpMenu"/>
  </widget>
  <action name="actionMoreNews">
   <property name="icon">
    <iconset theme="news">
     <normaloff>.</normaloff>.</iconset>
   </property>
   <property name="text">
    <string>More news...</string>
   </property>
   <property name="toolTip">
    <string>Open the development blog to read more news about %1.</string>
   </property>
  </action>
  <action name="actionCAT">
   <property name="checkable">
    <bool>true</bool>
   </property>
   <property name="icon">
    <iconset theme="cat">
     <normaloff>.</normaloff>.</iconset>
   </property>
   <property name="text">
    <string>&amp;Meow</string>
   </property>
   <property name="toolTip">
    <string>It's a fluffy kitty :3</string>
   </property>
  </action>
  <action name="actionLockToolbars">
   <property name="checkable">
    <bool>true</bool>
   </property>
   <property name="text">
    <string>Lock Toolbars</string>
   </property>
  </action>
  <action name="actionUndoTrashInstance">
   <property name="enabled">
    <bool>false</bool>
   </property>
   <property name="text">
    <string>&amp;Undo Last Instance Deletion</string>
   </property>
  </action>
  <action name="actionAddInstance">
   <property name="icon">
    <iconset theme="new">
     <normaloff>.</normaloff>.</iconset>
   </property>
   <property name="text">
    <string>Add Instanc&amp;e...</string>
   </property>
   <property name="toolTip">
    <string>Add a new instance.</string>
   </property>
  </action>
  <action name="actionCheckUpdate">
   <property name="icon">
    <iconset theme="checkupdate">
     <normaloff>.</normaloff>.</iconset>
   </property>
   <property name="text">
    <string>&amp;Update...</string>
   </property>
   <property name="toolTip">
    <string>Check for new updates for %1.</string>
   </property>
   <property name="menuRole">
    <enum>QAction::ApplicationSpecificRole</enum>
   </property>
  </action>
  <action name="actionSettings">
   <property name="icon">
    <iconset theme="settings">
     <normaloff>.</normaloff>.</iconset>
   </property>
   <property name="text">
    <string>Setti&amp;ngs...</string>
   </property>
   <property name="toolTip">
    <string>Change settings.</string>
   </property>
   <property name="menuRole">
    <enum>QAction::PreferencesRole</enum>
   </property>
  </action>
  <action name="actionManageAccounts">
   <property name="icon">
    <iconset theme="accounts">
     <normaloff>.</normaloff>.</iconset>
   </property>
   <property name="text">
    <string>&amp;Manage Accounts...</string>
   </property>
  </action>
  <action name="actionLaunchInstance">
   <property name="icon">
    <iconset theme="launch">
     <normaloff>.</normaloff>.</iconset>
   </property>
   <property name="text">
    <string>&amp;Launch</string>
   </property>
   <property name="toolTip">
    <string>Launch the selected instance.</string>
   </property>
  </action>
  <action name="actionKillInstance">
   <property name="icon">
    <iconset theme="status-bad">
     <normaloff>.</normaloff>.</iconset>
   </property>
   <property name="text">
    <string>&amp;Kill</string>
   </property>
   <property name="toolTip">
    <string>Kill the running instance.</string>
   </property>
   <property name="shortcut">
    <string>Ctrl+K</string>
   </property>
  </action>
  <action name="actionRenameInstance">
   <property name="icon">
    <iconset theme="rename">
     <normaloff>.</normaloff>.</iconset>
   </property>
   <property name="text">
    <string>Rename</string>
   </property>
   <property name="toolTip">
    <string>Rename the selected instance.</string>
   </property>
  </action>
  <action name="actionChangeInstGroup">
   <property name="icon">
    <iconset theme="tag">
     <normaloff>.</normaloff>.</iconset>
   </property>
   <property name="text">
    <string>&amp;Change Group...</string>
   </property>
   <property name="toolTip">
    <string>Change the selected instance's group.</string>
   </property>
   <property name="shortcut">
    <string>Ctrl+G</string>
   </property>
  </action>
  <action name="actionChangeInstIcon">
   <property name="text">
    <string>Change Icon</string>
   </property>
   <property name="toolTip">
    <string>Change the selected instance's icon.</string>
   </property>
  </action>
  <action name="actionEditInstance">
   <property name="icon">
    <iconset theme="settings">
     <normaloff>.</normaloff>.</iconset>
   </property>
   <property name="text">
    <string>&amp;Edit...</string>
   </property>
   <property name="toolTip">
    <string>Change the instance settings, mods and versions.</string>
   </property>
   <property name="shortcut">
    <string>Ctrl+I</string>
   </property>
  </action>
  <action name="actionViewSelectedInstFolder">
   <property name="icon">
    <iconset theme="viewfolder">
     <normaloff>.</normaloff>.</iconset>
   </property>
   <property name="text">
    <string>&amp;Folder</string>
   </property>
   <property name="toolTip">
    <string>Open the selected instance's root folder in a file browser.</string>
   </property>
  </action>
  <action name="actionDeleteInstance">
   <property name="icon">
    <iconset theme="delete">
     <normaloff>.</normaloff>.</iconset>
   </property>
   <property name="text">
    <string>Dele&amp;te</string>
   </property>
   <property name="toolTip">
    <string>Delete the selected instance.</string>
   </property>
   <property name="autoRepeat">
    <bool>false</bool>
   </property>
  </action>
  <action name="actionCopyInstance">
   <property name="icon">
    <iconset theme="copy">
     <normaloff>.</normaloff>.</iconset>
   </property>
   <property name="text">
    <string>Cop&amp;y...</string>
   </property>
   <property name="toolTip">
    <string>Copy the selected instance.</string>
   </property>
   <property name="shortcut">
    <string>Ctrl+D</string>
   </property>
  </action>
  <action name="actionLaunchInstanceOffline">
   <property name="text">
    <string>Launch &amp;Offline</string>
   </property>
   <property name="toolTip">
    <string>Launch the selected instance in offline mode.</string>
   </property>
  </action>
  <action name="actionLaunchInstanceDemo">
   <property name="text">
    <string>Launch &amp;Demo</string>
   </property>
   <property name="toolTip">
    <string>Launch the selected instance in demo mode.</string>
   </property>
  </action>
  <action name="actionExportInstance">
   <property name="icon">
    <iconset theme="export">
     <normaloff>.</normaloff>.</iconset>
   </property>
   <property name="text">
    <string>E&amp;xport...</string>
   </property>
   <property name="toolTip">
    <string>Export the selected instance to supported formats.</string>
   </property>
  </action>
  <action name="actionExportInstanceZip">
   <property name="icon">
    <iconset theme="launcher"/>
   </property>
   <property name="text">
    <string>Prism Launcher (zip)</string>
   </property>
  </action>
  <action name="actionExportInstanceMrPack">
   <property name="icon">
    <iconset theme="modrinth"/>
   </property>
   <property name="text">
    <string>Modrinth (mrpack)</string>
   </property>
  </action>
<<<<<<< HEAD
  <action name="actionExportInstanceToModList">
   <property name="icon">
    <iconset theme="new"/>
   </property>
   <property name="text">
    <string>Mod List</string>
=======
  <action name="actionExportInstanceFlamePack">
   <property name="icon">
    <iconset theme="flame"/>
   </property>
   <property name="text">
    <string>CurseForge (zip)</string>
>>>>>>> 37fb52aa
   </property>
  </action>
  <action name="actionCreateInstanceShortcut">
   <property name="icon">
    <iconset theme="shortcut">
     <normaloff>.</normaloff>.</iconset>
   </property>
   <property name="text">
    <string>Create Shortcut</string>
   </property>
   <property name="toolTip">
    <string>Creates a shortcut on your desktop to launch the selected instance.</string>
   </property>
  </action>
  <action name="actionNoAccountsAdded">
   <property name="icon">
    <iconset theme="noaccount">
     <normaloff>.</normaloff>.</iconset>
   </property>
   <property name="text">
    <string>No accounts added!</string>
   </property>
  </action>
  <action name="actionNoDefaultAccount">
   <property name="checkable">
    <bool>true</bool>
   </property>
   <property name="icon">
    <iconset theme="noaccount">
     <normaloff>.</normaloff>.</iconset>
   </property>
   <property name="text">
    <string>No Default Account</string>
   </property>
   <property name="shortcut">
    <string>Ctrl+0</string>
   </property>
  </action>
  <action name="actionCloseWindow">
   <property name="icon">
    <iconset theme="status-bad">
     <normaloff>.</normaloff>.</iconset>
   </property>
   <property name="text">
    <string>Close &amp;Window</string>
   </property>
   <property name="toolTip">
    <string>Close the current window</string>
   </property>
   <property name="menuRole">
    <enum>QAction::QuitRole</enum>
   </property>
  </action>
  <action name="actionViewInstanceFolder">
   <property name="icon">
    <iconset theme="viewfolder">
     <normaloff>.</normaloff>.</iconset>
   </property>
   <property name="text">
    <string>&amp;View Instance Folder</string>
   </property>
   <property name="toolTip">
    <string>Open the instance folder in a file browser.</string>
   </property>
  </action>
  <action name="actionViewLauncherRootFolder">
   <property name="icon">
    <iconset theme="viewfolder">
     <normaloff>.</normaloff>.</iconset>
   </property>
   <property name="text">
    <string>&amp;View Launcher Root Folder</string>
   </property>
   <property name="toolTip">
    <string>Open the launcher's root folder in a file browser.</string>
   </property>
  </action>
  <action name="actionViewCentralModsFolder">
   <property name="icon">
    <iconset theme="centralmods">
     <normaloff>.</normaloff>.</iconset>
   </property>
   <property name="text">
    <string>View &amp;Central Mods Folder</string>
   </property>
   <property name="toolTip">
    <string>Open the central mods folder in a file browser.</string>
   </property>
  </action>
  <action name="actionChangeTheme">
   <property name="text">
    <string>Themes</string>
   </property>
  </action>
  <action name="actionReportBug">
   <property name="icon">
    <iconset theme="bug">
     <normaloff>.</normaloff>.</iconset>
   </property>
   <property name="text">
    <string>Report a Bug or Suggest a Feature</string>
   </property>
   <property name="toolTip">
    <string>Open the bug tracker to report a bug with %1.</string>
   </property>
  </action>
  <action name="actionDISCORD">
   <property name="icon">
    <iconset theme="discord">
     <normaloff>.</normaloff>.</iconset>
   </property>
   <property name="text">
    <string>&amp;Discord Guild</string>
   </property>
   <property name="toolTip">
    <string>Open %1 Discord guild.</string>
   </property>
  </action>
  <action name="actionMATRIX">
   <property name="icon">
    <iconset theme="matrix">
     <normaloff>.</normaloff>.</iconset>
   </property>
   <property name="text">
    <string>&amp;Matrix Space</string>
   </property>
   <property name="toolTip">
    <string>Open %1 Matrix space.</string>
   </property>
  </action>
  <action name="actionREDDIT">
   <property name="icon">
    <iconset theme="reddit-alien">
     <normaloff>.</normaloff>.</iconset>
   </property>
   <property name="text">
    <string>Sub&amp;reddit</string>
   </property>
   <property name="toolTip">
    <string>Open %1 subreddit.</string>
   </property>
  </action>
  <action name="actionAbout">
   <property name="icon">
    <iconset theme="about">
     <normaloff>.</normaloff>.</iconset>
   </property>
   <property name="text">
    <string>&amp;About %1</string>
   </property>
   <property name="toolTip">
    <string>View information about %1.</string>
   </property>
   <property name="menuRole">
    <enum>QAction::AboutRole</enum>
   </property>
  </action>
  <action name="actionClearMetadata">
   <property name="icon">
    <iconset theme="refresh">
     <normaloff>.</normaloff>.</iconset>
   </property>
   <property name="text">
    <string>&amp;Clear Metadata Cache</string>
   </property>
   <property name="toolTip">
    <string>Clear cached metadata</string>
   </property>
  </action>
  <action name="actionAddToPATH">
   <property name="icon">
    <iconset theme="custom-commands">
     <normaloff>.</normaloff>.</iconset>
   </property>
   <property name="text">
    <string>Install to &amp;PATH</string>
   </property>
   <property name="toolTip">
    <string>Install a %1 symlink to /usr/local/bin</string>
   </property>
  </action>
  <action name="actionFoldersButton">
   <property name="icon">
    <iconset theme="viewfolder">
     <normaloff>.</normaloff>.</iconset>
   </property>
   <property name="text">
    <string>Folders</string>
   </property>
   <property name="toolTip">
    <string>Open one of the folders shared between instances.</string>
   </property>
  </action>
  <action name="actionHelpButton">
   <property name="icon">
    <iconset theme="help">
     <normaloff>.</normaloff>.</iconset>
   </property>
   <property name="text">
    <string>Help</string>
   </property>
   <property name="toolTip">
    <string>Get help with %1 or Minecraft.</string>
   </property>
  </action>
  <action name="actionAccountsButton">
   <property name="icon">
    <iconset theme="noaccount">
     <normaloff>.</normaloff>.</iconset>
   </property>
   <property name="text">
    <string>Accounts</string>
   </property>
  </action>
  <action name="actionOpenWiki">
   <property name="icon">
    <iconset theme="help">
     <normaloff>.</normaloff>.</iconset>
   </property>
   <property name="text">
    <string>%1 &amp;Help</string>
   </property>
   <property name="toolTip">
    <string>Open the %1 wiki</string>
   </property>
  </action>
 </widget>
 <customwidgets>
  <customwidget>
   <class>WideBar</class>
   <extends>QToolBar</extends>
   <header>ui/widgets/WideBar.h</header>
  </customwidget>
 </customwidgets>
 <resources/>
 <connections/>
</ui><|MERGE_RESOLUTION|>--- conflicted
+++ resolved
@@ -479,21 +479,20 @@
     <string>Modrinth (mrpack)</string>
    </property>
   </action>
-<<<<<<< HEAD
+  <action name="actionExportInstanceFlamePack">
+   <property name="icon">
+    <iconset theme="flame"/>
+   </property>
+   <property name="text">
+    <string>CurseForge (zip)</string>  
+   </property>
+  </action>
   <action name="actionExportInstanceToModList">
    <property name="icon">
     <iconset theme="new"/>
    </property>
    <property name="text">
     <string>Mod List</string>
-=======
-  <action name="actionExportInstanceFlamePack">
-   <property name="icon">
-    <iconset theme="flame"/>
-   </property>
-   <property name="text">
-    <string>CurseForge (zip)</string>
->>>>>>> 37fb52aa
    </property>
   </action>
   <action name="actionCreateInstanceShortcut">
