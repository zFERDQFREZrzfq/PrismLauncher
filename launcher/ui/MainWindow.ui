--- conflicted
+++ resolved
@@ -484,9 +484,6 @@
     <iconset theme="flame"/>
    </property>
    <property name="text">
-<<<<<<< HEAD
-    <string>CurseForge (zip)</string>
-=======
     <string>CurseForge (zip)</string>  
    </property>
   </action>
@@ -496,7 +493,6 @@
    </property>
    <property name="text">
     <string>Mod List</string>
->>>>>>> a0944dab
    </property>
   </action>
   <action name="actionCreateInstanceShortcut">
