--- conflicted
+++ resolved
@@ -1660,11 +1660,7 @@
     ui->actionCreateInstanceShortcut->setEnabled(enabled);
 }
 
-<<<<<<< HEAD
 void MainWindow::refreshCurrentInstance()
-=======
-void MainWindow::refreshCurrentInstance([[maybe_unused]] bool running)
->>>>>>> c88088c9
 {
     auto current = view->selectionModel()->currentIndex();
     instanceChanged(current, current);
