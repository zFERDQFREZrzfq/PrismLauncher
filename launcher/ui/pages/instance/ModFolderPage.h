// SPDX-License-Identifier: GPL-3.0-only
/*
 *  Prism Launcher - Minecraft Launcher
 *  Copyright (c) 2022 Jamie Mansfield <jmansfield@cadixdev.org>
 *  Copyright (C) 2022 Sefa Eyeoglu <contact@scrumplex.net>
 *  Copyright (C) 2022 TheKodeToad <TheKodeToad@proton.me>
 *  Copyright (c) 2023 Trial97 <alexandru.tripon97@gmail.com>
 *
 *  This program is free software: you can redistribute it and/or modify
 *  it under the terms of the GNU General Public License as published by
 *  the Free Software Foundation, version 3.
 *
 *  This program is distributed in the hope that it will be useful,
 *  but WITHOUT ANY WARRANTY; without even the implied warranty of
 *  MERCHANTABILITY or FITNESS FOR A PARTICULAR PURPOSE.  See the
 *  GNU General Public License for more details.
 *
 *  You should have received a copy of the GNU General Public License
 *  along with this program.  If not, see <https://www.gnu.org/licenses/>.
 *
 * This file incorporates work covered by the following copyright and
 * permission notice:
 *
 *      Copyright 2013-2021 MultiMC Contributors
 *
 *      Licensed under the Apache License, Version 2.0 (the "License");
 *      you may not use this file except in compliance with the License.
 *      You may obtain a copy of the License at
 *
 *          http://www.apache.org/licenses/LICENSE-2.0
 *
 *      Unless required by applicable law or agreed to in writing, software
 *      distributed under the License is distributed on an "AS IS" BASIS,
 *      WITHOUT WARRANTIES OR CONDITIONS OF ANY KIND, either express or implied.
 *      See the License for the specific language governing permissions and
 *      limitations under the License.
 */

#pragma once

#include "ExternalResourcesPage.h"

class ModFolderPage : public ExternalResourcesPage {
    Q_OBJECT

   public:
    explicit ModFolderPage(BaseInstance* inst, std::shared_ptr<ModFolderModel> model, QWidget* parent = nullptr);
    virtual ~ModFolderPage() = default;

    void setFilter(const QString& filter) { m_fileSelectionFilter = filter; }

    virtual QString displayName() const override { return tr("Mods"); }
    virtual QIcon icon() const override { return APPLICATION->getThemedIcon("loadermods"); }
    virtual QString id() const override { return "mods"; }
    virtual QString helpPage() const override { return "Loader-mods"; }

    virtual bool shouldDisplay() const override;

   public slots:
    void updateFrame(const QModelIndex& current, const QModelIndex& previous) override;

   private slots:
    void removeItems(const QItemSelection& selection) override;
<<<<<<< HEAD
=======
    void deleteModMetadata();
    void exportModMetadata();
>>>>>>> 4a40b53e

    void downloadMods();
    void updateMods(bool includeDeps = false);
<<<<<<< HEAD
    void deleteModMetadata();
=======
    void visitModPages();
    void changeModVersion();
>>>>>>> 4a40b53e

   protected:
    std::shared_ptr<ModFolderModel> m_model;
};

class CoreModFolderPage : public ModFolderPage {
   public:
    explicit CoreModFolderPage(BaseInstance* inst, std::shared_ptr<ModFolderModel> mods, QWidget* parent = 0);
    virtual ~CoreModFolderPage() = default;

    virtual QString displayName() const override { return tr("Core mods"); }
    virtual QIcon icon() const override { return APPLICATION->getThemedIcon("coremods"); }
    virtual QString id() const override { return "coremods"; }
    virtual QString helpPage() const override { return "Core-mods"; }

    virtual bool shouldDisplay() const override;
};

class NilModFolderPage : public ModFolderPage {
   public:
    explicit NilModFolderPage(BaseInstance* inst, std::shared_ptr<ModFolderModel> mods, QWidget* parent = 0);
    virtual ~NilModFolderPage() = default;

    virtual QString displayName() const override { return tr("Nilmods"); }
    virtual QIcon icon() const override { return APPLICATION->getThemedIcon("coremods"); }
    virtual QString id() const override { return "nilmods"; }
    virtual QString helpPage() const override { return "Nilmods"; }

    virtual bool shouldDisplay() const override;
};<|MERGE_RESOLUTION|>--- conflicted
+++ resolved
@@ -61,20 +61,12 @@
 
    private slots:
     void removeItems(const QItemSelection& selection) override;
-<<<<<<< HEAD
-=======
-    void deleteModMetadata();
-    void exportModMetadata();
->>>>>>> 4a40b53e
 
     void downloadMods();
     void updateMods(bool includeDeps = false);
-<<<<<<< HEAD
     void deleteModMetadata();
-=======
-    void visitModPages();
+    void exportModMetadata();
     void changeModVersion();
->>>>>>> 4a40b53e
 
    protected:
     std::shared_ptr<ModFolderModel> m_model;
