// SPDX-License-Identifier: GPL-3.0-only
/*
 *  Prism Launcher - Minecraft Launcher
 *  Copyright (c) 2022 Jamie Mansfield <jmansfield@cadixdev.org>
 *  Copyright (C) 2022 Sefa Eyeoglu <contact@scrumplex.net>
 *  Copyright (C) 2022 TheKodeToad <TheKodeToad@proton.me>
 *  Copyright (c) 2023 Trial97 <alexandru.tripon97@gmail.com>
 *
 *  This program is free software: you can redistribute it and/or modify
 *  it under the terms of the GNU General Public License as published by
 *  the Free Software Foundation, version 3.
 *
 *  This program is distributed in the hope that it will be useful,
 *  but WITHOUT ANY WARRANTY; without even the implied warranty of
 *  MERCHANTABILITY or FITNESS FOR A PARTICULAR PURPOSE.  See the
 *  GNU General Public License for more details.
 *
 *  You should have received a copy of the GNU General Public License
 *  along with this program.  If not, see <https://www.gnu.org/licenses/>.
 *
 * This file incorporates work covered by the following copyright and
 * permission notice:
 *
 *      Copyright 2013-2021 MultiMC Contributors
 *
 *      Licensed under the Apache License, Version 2.0 (the "License");
 *      you may not use this file except in compliance with the License.
 *      You may obtain a copy of the License at
 *
 *          http://www.apache.org/licenses/LICENSE-2.0
 *
 *      Unless required by applicable law or agreed to in writing, software
 *      distributed under the License is distributed on an "AS IS" BASIS,
 *      WITHOUT WARRANTIES OR CONDITIONS OF ANY KIND, either express or implied.
 *      See the License for the specific language governing permissions and
 *      limitations under the License.
 */

#include "ModFolderPage.h"
#include "ui/dialogs/ExportToModListDialog.h"
#include "ui_ExternalResourcesPage.h"

#include <QAbstractItemModel>
#include <QAction>
#include <QEvent>
#include <QKeyEvent>
#include <QMenu>
#include <QMessageBox>
#include <QSortFilterProxyModel>
#include <algorithm>

#include "Application.h"

#include "ui/GuiUtil.h"
#include "ui/dialogs/CustomMessageBox.h"
#include "ui/dialogs/ModUpdateDialog.h"
#include "ui/dialogs/ResourceDownloadDialog.h"

#include "DesktopServices.h"

#include "minecraft/PackProfile.h"
#include "minecraft/VersionFilterData.h"
#include "minecraft/mod/Mod.h"
#include "minecraft/mod/ModFolderModel.h"

#include "modplatform/ModIndex.h"
#include "modplatform/ResourceAPI.h"

#include "Version.h"
#include "tasks/ConcurrentTask.h"
#include "ui/dialogs/ProgressDialog.h"

ModFolderPage::ModFolderPage(BaseInstance* inst, std::shared_ptr<ModFolderModel> mods, QWidget* parent)
    : ExternalResourcesPage(inst, mods, parent), m_model(mods)
{
    // This is structured like that so that these changes
    // do not affect the Resource pack and Shader pack tabs
    {
        ui->actionDownloadItem->setText(tr("Download mods"));
        ui->actionDownloadItem->setToolTip(tr("Download mods from online mod platforms"));
        ui->actionDownloadItem->setEnabled(true);
        ui->actionAddItem->setText(tr("Add file"));
        ui->actionAddItem->setToolTip(tr("Add a locally downloaded file"));

        ui->actionsToolbar->insertActionBefore(ui->actionAddItem, ui->actionDownloadItem);

        connect(ui->actionDownloadItem, &QAction::triggered, this, &ModFolderPage::installMods);

        // update menu
        auto updateMenu = ui->actionUpdateItem->menu();
        if (updateMenu) {
            updateMenu->clear();
        } else {
            updateMenu = new QMenu(this);
        }

        auto update = updateMenu->addAction(tr("Check for Updates"));
        update->setToolTip(tr("Try to check or update all selected mods (all mods if none are selected)"));
        connect(update, &QAction::triggered, this, &ModFolderPage::updateMods);

        auto updateWithDeps = updateMenu->addAction(tr("Verify Dependencies"));
        updateWithDeps->setToolTip(
            tr("Try to update and check for missing dependencies all selected mods (all mods if none are selected)"));
        connect(updateWithDeps, &QAction::triggered, this, [this] { updateMods(true); });

        auto depsDisabled = APPLICATION->settings()->getSetting("ModDependenciesDisabled");
        updateWithDeps->setVisible(!depsDisabled->get().toBool());
        connect(depsDisabled.get(), &Setting::SettingChanged, this,
                [updateWithDeps](const Setting& setting, QVariant value) { updateWithDeps->setVisible(!value.toBool()); });

        auto actionRemoveItemMetadata = updateMenu->addAction(tr("Reset update metadata"));
        actionRemoveItemMetadata->setToolTip(tr("Remove mod's metadata"));
        connect(actionRemoveItemMetadata, &QAction::triggered, this, &ModFolderPage::deleteModMetadata);
        actionRemoveItemMetadata->setEnabled(false);

        ui->actionUpdateItem->setMenu(updateMenu);

        ui->actionUpdateItem->setToolTip(tr("Try to check or update all selected mods (all mods if none are selected)"));
        connect(ui->actionUpdateItem, &QAction::triggered, this, &ModFolderPage::updateMods);
        ui->actionsToolbar->insertActionBefore(ui->actionAddItem, ui->actionUpdateItem);

        ui->actionVisitItemPage->setToolTip(tr("Go to mod's home page"));
        ui->actionsToolbar->addAction(ui->actionVisitItemPage);
        connect(ui->actionVisitItemPage, &QAction::triggered, this, &ModFolderPage::visitModPages);

<<<<<<< HEAD
        auto changeVersion = new QAction(tr("Change Version"));
        changeVersion->setToolTip(tr("Change mod version"));
        changeVersion->setEnabled(false);
        ui->actionsToolbar->insertActionAfter(ui->actionUpdateItem, changeVersion);
        connect(changeVersion, &QAction::triggered, this, &ModFolderPage::changeModVersion);
=======
        ui->actionsToolbar->insertActionAfter(ui->actionVisitItemPage, ui->actionExportMetadata);
        connect(ui->actionExportMetadata, &QAction::triggered, this, &ModFolderPage::exportModMetadata);
>>>>>>> 2145f9f0

        auto check_allow_update = [this] { return ui->treeView->selectionModel()->hasSelection() || !m_model->empty(); };

        connect(ui->treeView->selectionModel(), &QItemSelectionModel::selectionChanged, this,
                [this, check_allow_update, actionRemoveItemMetadata, changeVersion] {
                    ui->actionUpdateItem->setEnabled(check_allow_update());

                    auto selection = m_filterModel->mapSelectionToSource(ui->treeView->selectionModel()->selection()).indexes();
                    auto mods_list = m_model->selectedMods(selection);
                    auto selected = std::count_if(mods_list.cbegin(), mods_list.cend(),
                                                  [](Mod* v) { return v->metadata() != nullptr || v->homeurl().size() != 0; });
                    if (selected <= 1) {
                        ui->actionVisitItemPage->setText(tr("Visit mod's page"));
                        ui->actionVisitItemPage->setToolTip(tr("Go to mod's home page"));
                    } else {
                        ui->actionVisitItemPage->setText(tr("Visit mods' pages"));
                        ui->actionVisitItemPage->setToolTip(tr("Go to the pages of the selected mods"));
                    }

                    changeVersion->setEnabled(mods_list.length() == 1 && mods_list[0]->metadata() != nullptr);
                    ui->actionVisitItemPage->setEnabled(selected != 0);
                    actionRemoveItemMetadata->setEnabled(selected != 0);
                });

        auto updateButtons = [this, check_allow_update] { ui->actionUpdateItem->setEnabled(check_allow_update()); };
        connect(mods.get(), &ModFolderModel::rowsInserted, this, updateButtons);

        connect(mods.get(), &ModFolderModel::rowsRemoved, this, updateButtons);

        connect(mods.get(), &ModFolderModel::updateFinished, this, updateButtons);
    }
}

bool ModFolderPage::shouldDisplay() const
{
    return true;
}

bool ModFolderPage::onSelectionChanged(const QModelIndex& current, [[maybe_unused]] const QModelIndex& previous)
{
    auto sourceCurrent = m_filterModel->mapToSource(current);
    int row = sourceCurrent.row();
    Mod const* m = m_model->at(row);
    if (m)
        ui->frame->updateWithMod(*m);

    return true;
}

void ModFolderPage::removeItems(const QItemSelection& selection)
{
    if (m_instance != nullptr && m_instance->isRunning()) {
        auto response = CustomMessageBox::selectable(this, tr("Confirm Delete"),
                                                     tr("If you remove mods while the game is running it may crash your game.\n"
                                                        "Are you sure you want to do this?"),
                                                     QMessageBox::Warning, QMessageBox::Yes | QMessageBox::No, QMessageBox::No)
                            ->exec();

        if (response != QMessageBox::Yes)
            return;
    }
    m_model->deleteMods(selection.indexes());
}

void ModFolderPage::installMods()
{
    if (m_instance->typeName() != "Minecraft")
        return;  // this is a null instance or a legacy instance

    auto profile = static_cast<MinecraftInstance*>(m_instance)->getPackProfile();
    if (!profile->getModLoaders().has_value()) {
        QMessageBox::critical(this, tr("Error"), tr("Please install a mod loader first!"));
        return;
    }

    ResourceDownload::ModDownloadDialog mdownload(this, m_model, m_instance);
    if (mdownload.exec()) {
        auto tasks = new ConcurrentTask(this, "Download Mods", APPLICATION->settings()->get("NumberOfConcurrentDownloads").toInt());
        connect(tasks, &Task::failed, [this, tasks](QString reason) {
            CustomMessageBox::selectable(this, tr("Error"), reason, QMessageBox::Critical)->show();
            tasks->deleteLater();
        });
        connect(tasks, &Task::aborted, [this, tasks]() {
            CustomMessageBox::selectable(this, tr("Aborted"), tr("Download stopped by user."), QMessageBox::Information)->show();
            tasks->deleteLater();
        });
        connect(tasks, &Task::succeeded, [this, tasks]() {
            QStringList warnings = tasks->warnings();
            if (warnings.count())
                CustomMessageBox::selectable(this, tr("Warnings"), warnings.join('\n'), QMessageBox::Warning)->show();

            tasks->deleteLater();
        });

        for (auto& task : mdownload.getTasks()) {
            tasks->addTask(task);
        }

        ProgressDialog loadDialog(this);
        loadDialog.setSkipButton(true, tr("Abort"));
        loadDialog.execWithTask(tasks);

        m_model->update();
    }
}

void ModFolderPage::updateMods(bool includeDeps)
{
    if (m_instance->typeName() != "Minecraft")
        return;  // this is a null instance or a legacy instance

    auto profile = static_cast<MinecraftInstance*>(m_instance)->getPackProfile();
    if (!profile->getModLoaders().has_value()) {
        QMessageBox::critical(this, tr("Error"), tr("Please install a mod loader first!"));
        return;
    }
    if (APPLICATION->settings()->get("ModMetadataDisabled").toBool()) {
        QMessageBox::critical(this, tr("Error"), tr("Mod updates are unavailable when metadata is disabled!"));
        return;
    }
    if (m_instance != nullptr && m_instance->isRunning()) {
        auto response =
            CustomMessageBox::selectable(this, tr("Confirm Update"),
                                         tr("Updating mods while the game is running may cause mod duplication and game crashes.\n"
                                            "The old files may not be deleted as they are in use.\n"
                                            "Are you sure you want to do this?"),
                                         QMessageBox::Warning, QMessageBox::Yes | QMessageBox::No, QMessageBox::No)
                ->exec();

        if (response != QMessageBox::Yes)
            return;
    }
    auto selection = m_filterModel->mapSelectionToSource(ui->treeView->selectionModel()->selection()).indexes();

    auto mods_list = m_model->selectedMods(selection);
    bool use_all = mods_list.empty();
    if (use_all)
        mods_list = m_model->allMods();

    ModUpdateDialog update_dialog(this, m_instance, m_model, mods_list, includeDeps);
    update_dialog.checkCandidates();

    if (update_dialog.aborted()) {
        CustomMessageBox::selectable(this, tr("Aborted"), tr("The mod updater was aborted!"), QMessageBox::Warning)->show();
        return;
    }
    if (update_dialog.noUpdates()) {
        QString message{ tr("'%1' is up-to-date! :)").arg(mods_list.front()->name()) };
        if (mods_list.size() > 1) {
            if (use_all) {
                message = tr("All mods are up-to-date! :)");
            } else {
                message = tr("All selected mods are up-to-date! :)");
            }
        }
        CustomMessageBox::selectable(this, tr("Update checker"), message)->exec();
        return;
    }

    if (update_dialog.exec()) {
        auto tasks = new ConcurrentTask(this, "Download Mods", APPLICATION->settings()->get("NumberOfConcurrentDownloads").toInt());
        connect(tasks, &Task::failed, [this, tasks](QString reason) {
            CustomMessageBox::selectable(this, tr("Error"), reason, QMessageBox::Critical)->show();
            tasks->deleteLater();
        });
        connect(tasks, &Task::aborted, [this, tasks]() {
            CustomMessageBox::selectable(this, tr("Aborted"), tr("Download stopped by user."), QMessageBox::Information)->show();
            tasks->deleteLater();
        });
        connect(tasks, &Task::succeeded, [this, tasks]() {
            QStringList warnings = tasks->warnings();
            if (warnings.count()) {
                CustomMessageBox::selectable(this, tr("Warnings"), warnings.join('\n'), QMessageBox::Warning)->show();
            }
            tasks->deleteLater();
        });

        for (auto task : update_dialog.getTasks()) {
            tasks->addTask(task);
        }

        ProgressDialog loadDialog(this);
        loadDialog.setSkipButton(true, tr("Abort"));
        loadDialog.execWithTask(tasks);

        m_model->update();
    }
}

CoreModFolderPage::CoreModFolderPage(BaseInstance* inst, std::shared_ptr<ModFolderModel> mods, QWidget* parent)
    : ModFolderPage(inst, mods, parent)
{}

bool CoreModFolderPage::shouldDisplay() const
{
    if (ModFolderPage::shouldDisplay()) {
        auto inst = dynamic_cast<MinecraftInstance*>(m_instance);
        if (!inst)
            return true;

        auto version = inst->getPackProfile();

        if (!version)
            return true;
        if (!version->getComponent("net.minecraftforge"))
            return false;
        if (!version->getComponent("net.minecraft"))
            return false;
        if (version->getComponent("net.minecraft")->getReleaseDateTime() < g_VersionFilterData.legacyCutoffDate)
            return true;
    }
    return false;
}

NilModFolderPage::NilModFolderPage(BaseInstance* inst, std::shared_ptr<ModFolderModel> mods, QWidget* parent)
    : ModFolderPage(inst, mods, parent)
{}

bool NilModFolderPage::shouldDisplay() const
{
    return m_model->dir().exists();
}

void ModFolderPage::visitModPages()
{
    auto selection = m_filterModel->mapSelectionToSource(ui->treeView->selectionModel()->selection()).indexes();
    for (auto mod : m_model->selectedMods(selection)) {
        auto url = mod->metaurl();
        if (!url.isEmpty())
            DesktopServices::openUrl(url);
    }
}

void ModFolderPage::deleteModMetadata()
{
    auto selection = m_filterModel->mapSelectionToSource(ui->treeView->selectionModel()->selection()).indexes();
    auto selectionCount = m_model->selectedMods(selection).length();
    if (selectionCount == 0)
        return;
    if (selectionCount > 1) {
        auto response = CustomMessageBox::selectable(this, tr("Confirm Removal"),
                                                     tr("You are about to remove the metadata for %1 mods.\n"
                                                        "Are you sure?")
                                                         .arg(selectionCount),
                                                     QMessageBox::Warning, QMessageBox::Yes | QMessageBox::No, QMessageBox::No)
                            ->exec();

        if (response != QMessageBox::Yes)
            return;
    }

    m_model->deleteModsMetadata(selection);
}

<<<<<<< HEAD
void ModFolderPage::changeModVersion()
{
    if (m_instance->typeName() != "Minecraft")
        return;  // this is a null instance or a legacy instance

    auto profile = static_cast<MinecraftInstance*>(m_instance)->getPackProfile();
    if (!profile->getModLoaders().has_value()) {
        QMessageBox::critical(this, tr("Error"), tr("Please install a mod loader first!"));
        return;
    }
    if (APPLICATION->settings()->get("ModMetadataDisabled").toBool()) {
        QMessageBox::critical(this, tr("Error"), tr("Mod updates are unavailable when metadata is disabled!"));
        return;
    }
    auto selection = m_filterModel->mapSelectionToSource(ui->treeView->selectionModel()->selection()).indexes();
    auto mods_list = m_model->selectedMods(selection);
    if (mods_list.length() != 1 || mods_list[0]->metadata() == nullptr)
        return;

    ResourceDownload::ModDownloadDialog mdownload(this, m_model, m_instance);
    mdownload.setModMetadata((*mods_list.begin())->metadata());
    if (mdownload.exec()) {
        auto tasks = new ConcurrentTask(this, "Download Mods", APPLICATION->settings()->get("NumberOfConcurrentDownloads").toInt());
        connect(tasks, &Task::failed, [this, tasks](QString reason) {
            CustomMessageBox::selectable(this, tr("Error"), reason, QMessageBox::Critical)->show();
            tasks->deleteLater();
        });
        connect(tasks, &Task::aborted, [this, tasks]() {
            CustomMessageBox::selectable(this, tr("Aborted"), tr("Download stopped by user."), QMessageBox::Information)->show();
            tasks->deleteLater();
        });
        connect(tasks, &Task::succeeded, [this, tasks]() {
            QStringList warnings = tasks->warnings();
            if (warnings.count())
                CustomMessageBox::selectable(this, tr("Warnings"), warnings.join('\n'), QMessageBox::Warning)->show();

            tasks->deleteLater();
        });

        for (auto& task : mdownload.getTasks()) {
            tasks->addTask(task);
        }

        ProgressDialog loadDialog(this);
        loadDialog.setSkipButton(true, tr("Abort"));
        loadDialog.execWithTask(tasks);

        m_model->update();
    }
=======
void ModFolderPage::exportModMetadata()
{
    auto selection = m_filterModel->mapSelectionToSource(ui->treeView->selectionModel()->selection()).indexes();
    auto selectedMods = m_model->selectedMods(selection);
    if (selectedMods.length() == 0)
        selectedMods = m_model->allMods();

    std::sort(selectedMods.begin(), selectedMods.end(), [](const Mod* a, const Mod* b) { return a->name() < b->name(); });
    ExportToModListDialog dlg(m_instance->name(), selectedMods, this);
    dlg.exec();
>>>>>>> 2145f9f0
}<|MERGE_RESOLUTION|>--- conflicted
+++ resolved
@@ -123,16 +123,14 @@
         ui->actionsToolbar->addAction(ui->actionVisitItemPage);
         connect(ui->actionVisitItemPage, &QAction::triggered, this, &ModFolderPage::visitModPages);
 
-<<<<<<< HEAD
         auto changeVersion = new QAction(tr("Change Version"));
         changeVersion->setToolTip(tr("Change mod version"));
         changeVersion->setEnabled(false);
         ui->actionsToolbar->insertActionAfter(ui->actionUpdateItem, changeVersion);
         connect(changeVersion, &QAction::triggered, this, &ModFolderPage::changeModVersion);
-=======
+
         ui->actionsToolbar->insertActionAfter(ui->actionVisitItemPage, ui->actionExportMetadata);
         connect(ui->actionExportMetadata, &QAction::triggered, this, &ModFolderPage::exportModMetadata);
->>>>>>> 2145f9f0
 
         auto check_allow_update = [this] { return ui->treeView->selectionModel()->hasSelection() || !m_model->empty(); };
 
@@ -387,7 +385,6 @@
     m_model->deleteModsMetadata(selection);
 }
 
-<<<<<<< HEAD
 void ModFolderPage::changeModVersion()
 {
     if (m_instance->typeName() != "Minecraft")
@@ -437,7 +434,8 @@
 
         m_model->update();
     }
-=======
+}
+
 void ModFolderPage::exportModMetadata()
 {
     auto selection = m_filterModel->mapSelectionToSource(ui->treeView->selectionModel()->selection()).indexes();
@@ -448,5 +446,4 @@
     std::sort(selectedMods.begin(), selectedMods.end(), [](const Mod* a, const Mod* b) { return a->name() < b->name(); });
     ExportToModListDialog dlg(m_instance->name(), selectedMods, this);
     dlg.exec();
->>>>>>> 2145f9f0
 }