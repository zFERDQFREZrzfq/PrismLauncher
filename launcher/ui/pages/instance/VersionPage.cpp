// SPDX-FileCopyrightText: 2022-2023 Sefa Eyeoglu <contact@scrumplex.net>
//
// SPDX-License-Identifier: GPL-3.0-only AND Apache-2.0

/*
 *  Prism Launcher - Minecraft Launcher
 *  Copyright (c) 2022 Jamie Mansfield <jmansfield@cadixdev.org>
 *  Copyright (C) 2022-2023 Sefa Eyeoglu <contact@scrumplex.net>
 *  Copyright (C) 2023 TheKodeToad <TheKodeToad@proton.me>
 *
 *  This program is free software: you can redistribute it and/or modify
 *  it under the terms of the GNU General Public License as published by
 *  the Free Software Foundation, version 3.
 *
 *  This program is distributed in the hope that it will be useful,
 *  but WITHOUT ANY WARRANTY; without even the implied warranty of
 *  MERCHANTABILITY or FITNESS FOR A PARTICULAR PURPOSE.  See the
 *  GNU General Public License for more details.
 *
 *  You should have received a copy of the GNU General Public License
 *  along with this program.  If not, see <https://www.gnu.org/licenses/>.
 *
 * This file incorporates work covered by the following copyright and
 * permission notice:
 *
 *      Copyright 2013-2021 MultiMC Contributors
 *
 *      Licensed under the Apache License, Version 2.0 (the "License");
 *      you may not use this file except in compliance with the License.
 *      You may obtain a copy of the License at
 *
 *          http://www.apache.org/licenses/LICENSE-2.0
 *
 *      Unless required by applicable law or agreed to in writing, software
 *      distributed under the License is distributed on an "AS IS" BASIS,
 *      WITHOUT WARRANTIES OR CONDITIONS OF ANY KIND, either express or implied.
 *      See the License for the specific language governing permissions and
 *      limitations under the License.
 */

#include "Application.h"

#include <QAbstractItemModel>
#include <QEvent>
#include <QKeyEvent>
#include <QLabel>
#include <QListView>
#include <QMenu>
#include <QMessageBox>
#include <QString>
#include <QUrl>

#include "VersionPage.h"
#include "ui/dialogs/InstallLoaderDialog.h"
#include "ui_VersionPage.h"

#include "ui/dialogs/CustomMessageBox.h"
#include "ui/dialogs/NewComponentDialog.h"
#include "ui/dialogs/ProgressDialog.h"
#include "ui/dialogs/VersionSelectDialog.h"

#include "ui/GuiUtil.h"

#include "DesktopServices.h"
#include "Exception.h"
#include "Version.h"
#include "icons/IconList.h"
#include "minecraft/PackProfile.h"
#include "minecraft/auth/AccountList.h"
#include "minecraft/mod/Mod.h"

#include "meta/Index.h"
#include "meta/VersionList.h"

class IconProxy : public QIdentityProxyModel {
    Q_OBJECT
   public:
    IconProxy(QWidget* parentWidget) : QIdentityProxyModel(parentWidget)
    {
        connect(parentWidget, &QObject::destroyed, this, &IconProxy::widgetGone);
        m_parentWidget = parentWidget;
    }

    virtual QVariant data(const QModelIndex& proxyIndex, int role = Qt::DisplayRole) const override
    {
        QVariant var = QIdentityProxyModel::data(proxyIndex, role);
        int column = proxyIndex.column();
        if (column == 0 && role == Qt::DecorationRole && m_parentWidget) {
            if (!var.isNull()) {
                auto string = var.toString();
                if (string == "warning") {
                    return APPLICATION->getThemedIcon("status-yellow");
                } else if (string == "error") {
                    return APPLICATION->getThemedIcon("status-bad");
                }
            }
            return APPLICATION->getThemedIcon("status-good");
        }
        return var;
    }
   private slots:
    void widgetGone() { m_parentWidget = nullptr; }

   private:
    QWidget* m_parentWidget = nullptr;
};

QIcon VersionPage::icon() const
{
    return APPLICATION->icons()->getIcon(m_inst->iconKey());
}
bool VersionPage::shouldDisplay() const
{
    return true;
}

void VersionPage::retranslate()
{
    ui->retranslateUi(this);
}

void VersionPage::openedImpl()
{
    auto const setting_name = QString("WideBarVisibility_%1").arg(id());
    if (!APPLICATION->settings()->contains(setting_name))
        m_wide_bar_setting = APPLICATION->settings()->registerSetting(setting_name);
    else
        m_wide_bar_setting = APPLICATION->settings()->getSetting(setting_name);

    ui->toolBar->setVisibilityState(m_wide_bar_setting->get().toByteArray());
}
void VersionPage::closedImpl()
{
    m_wide_bar_setting->set(ui->toolBar->getVisibilityState());
}

QMenu* VersionPage::createPopupMenu()
{
    QMenu* filteredMenu = QMainWindow::createPopupMenu();
    filteredMenu->removeAction(ui->toolBar->toggleViewAction());
    return filteredMenu;
}

VersionPage::VersionPage(MinecraftInstance* inst, QWidget* parent) : QMainWindow(parent), ui(new Ui::VersionPage), m_inst(inst)
{
    ui->setupUi(this);

    ui->toolBar->insertSpacer(ui->actionReload);

    m_profile = m_inst->getPackProfile();

    reloadPackProfile();

    auto proxy = new IconProxy(ui->packageView);
    proxy->setSourceModel(m_profile.get());

    m_filterModel = new QSortFilterProxyModel(this);
    m_filterModel->setDynamicSortFilter(true);
    m_filterModel->setFilterCaseSensitivity(Qt::CaseInsensitive);
    m_filterModel->setSortCaseSensitivity(Qt::CaseInsensitive);
    m_filterModel->setSourceModel(proxy);
    m_filterModel->setFilterKeyColumn(-1);

    ui->packageView->setModel(m_filterModel);
    ui->packageView->installEventFilter(this);
    ui->packageView->setSelectionMode(QAbstractItemView::SingleSelection);
    ui->packageView->setContextMenuPolicy(Qt::CustomContextMenu);

    connect(ui->packageView->selectionModel(), &QItemSelectionModel::currentChanged, this, &VersionPage::versionCurrent);
    auto smodel = ui->packageView->selectionModel();
    connect(smodel, &QItemSelectionModel::currentChanged, this, &VersionPage::packageCurrent);

    connect(m_profile.get(), &PackProfile::minecraftChanged, this, &VersionPage::updateVersionControls);
    updateVersionControls();
    preselect(0);
    connect(ui->packageView, &ModListView::customContextMenuRequested, this, &VersionPage::showContextMenu);
    connect(ui->filterEdit, &QLineEdit::textChanged, this, &VersionPage::onFilterTextChanged);
}

VersionPage::~VersionPage()
{
    delete ui;
}

void VersionPage::showContextMenu(const QPoint& pos)
{
    auto menu = ui->toolBar->createContextMenu(this, tr("Context menu"));
    menu->exec(ui->packageView->mapToGlobal(pos));
    delete menu;
}

void VersionPage::packageCurrent(const QModelIndex& current, const QModelIndex& previous)
{
    if (!current.isValid()) {
        ui->frame->clear();
        return;
    }
    int row = current.row();
    auto patch = m_profile->getComponent(row);
    auto severity = patch->getProblemSeverity();
    switch (severity) {
        case ProblemSeverity::Warning:
            ui->frame->setName(tr("%1 possibly has issues.").arg(patch->getName()));
            break;
        case ProblemSeverity::Error:
            ui->frame->setName(tr("%1 has issues!").arg(patch->getName()));
            break;
        default:
        case ProblemSeverity::None:
            ui->frame->clear();
            return;
    }

    auto& problems = patch->getProblems();
    QString problemOut;
    for (auto& problem : problems) {
        if (problem.m_severity == ProblemSeverity::Error) {
            problemOut += tr("Error: ");
        } else if (problem.m_severity == ProblemSeverity::Warning) {
            problemOut += tr("Warning: ");
        }
        problemOut += problem.m_description;
        problemOut += "\n";
    }
    ui->frame->setDescription(problemOut);
}

void VersionPage::updateVersionControls()
{
<<<<<<< HEAD
=======
    // FIXME: this is a dirty hack
    auto minecraftVersion = Version(m_profile->getComponentVersion("net.minecraft"));

    bool supportsFabric = minecraftVersion >= Version("1.14");
    ui->actionInstall_Fabric->setEnabled(supportsFabric);

    bool supportsQuilt = minecraftVersion >= Version("1.14");
    ui->actionInstall_Quilt->setEnabled(supportsQuilt);

    bool supportsLiteLoader = minecraftVersion <= Version("1.12.2");
    ui->actionInstall_LiteLoader->setEnabled(supportsLiteLoader);

>>>>>>> 640aaa8c
    updateButtons();
}

void VersionPage::updateButtons(int row)
{
    if (row == -1)
        row = currentRow();
    auto patch = m_profile->getComponent(row);
<<<<<<< HEAD
    ui->actionRemove->setEnabled(controlsEnabled && patch && patch->isRemovable());
    ui->actionMove_down->setEnabled(controlsEnabled && patch && patch->isMoveable());
    ui->actionMove_up->setEnabled(controlsEnabled && patch && patch->isMoveable());
    ui->actionChange_version->setEnabled(controlsEnabled && patch && patch->isVersionChangeable());
    ui->actionEdit->setEnabled(controlsEnabled && patch && patch->isCustom());
    ui->actionCustomize->setEnabled(controlsEnabled && patch && patch->isCustomizable());
    ui->actionRevert->setEnabled(controlsEnabled && patch && patch->isRevertible());
    ui->actionDownload_All->setEnabled(controlsEnabled);
    ui->actionAdd_Empty->setEnabled(controlsEnabled);
    ui->actionImport_Components->setEnabled(controlsEnabled);
    ui->actionReload->setEnabled(controlsEnabled);
    ui->actionInstall_Loader->setEnabled(controlsEnabled);
    ui->actionAdd_to_Minecraft_jar->setEnabled(controlsEnabled);
    ui->actionReplace_Minecraft_jar->setEnabled(controlsEnabled);
    ui->actionAdd_Agents->setEnabled(controlsEnabled);
=======
    ui->actionRemove->setEnabled(patch && patch->isRemovable());
    ui->actionMove_down->setEnabled(patch && patch->isMoveable());
    ui->actionMove_up->setEnabled(patch && patch->isMoveable());
    ui->actionChange_version->setEnabled(patch && patch->isVersionChangeable());
    ui->actionEdit->setEnabled(patch && patch->isCustom());
    ui->actionCustomize->setEnabled(patch && patch->isCustomizable());
    ui->actionRevert->setEnabled(patch && patch->isRevertible());
>>>>>>> 640aaa8c
}

bool VersionPage::reloadPackProfile()
{
    try {
        m_profile->reload(Net::Mode::Online);
        return true;
    } catch (const Exception& e) {
        QMessageBox::critical(this, tr("Error"), e.cause());
        return false;
    } catch (...) {
        QMessageBox::critical(this, tr("Error"), tr("Couldn't load the instance profile."));
        return false;
    }
}

void VersionPage::on_actionReload_triggered()
{
    reloadPackProfile();
    m_container->refreshContainer();
}

void VersionPage::on_actionRemove_triggered()
{
    if (!ui->packageView->currentIndex().isValid()) {
        return;
    }
    int index = ui->packageView->currentIndex().row();
    auto component = m_profile->getComponent(index);
    if (component->isCustom()) {
        auto response = CustomMessageBox::selectable(this, tr("Confirm Removal"),
                                                     tr("You are about to remove \"%1\".\n"
                                                        "This is permanent and will completely remove the custom component.\n\n"
                                                        "Are you sure?")
                                                         .arg(component->getName()),
                                                     QMessageBox::Warning, QMessageBox::Yes | QMessageBox::No, QMessageBox::No)
                            ->exec();

        if (response != QMessageBox::Yes)
            return;
    }
    // FIXME: use actual model, not reloading.
    if (!m_profile->remove(index)) {
        QMessageBox::critical(this, tr("Error"), tr("Couldn't remove file"));
    }
    updateButtons();
    reloadPackProfile();
    m_container->refreshContainer();
}

void VersionPage::on_actionInstall_mods_triggered()
{
    if (m_container) {
        m_container->selectPage("mods");
    }
}

void VersionPage::on_actionAdd_to_Minecraft_jar_triggered()
{
    auto list = GuiUtil::BrowseForFiles("jarmod", tr("Select jar mods"), tr("Minecraft.jar mods (*.zip *.jar)"),
                                        APPLICATION->settings()->get("CentralModsDir").toString(), this->parentWidget());
    if (!list.empty()) {
        m_profile->installJarMods(list);
    }
    updateButtons();
}

void VersionPage::on_actionReplace_Minecraft_jar_triggered()
{
    auto jarPath = GuiUtil::BrowseForFile("jar", tr("Select jar"), tr("Minecraft.jar replacement (*.jar)"),
                                          APPLICATION->settings()->get("CentralModsDir").toString(), this->parentWidget());
    if (!jarPath.isEmpty()) {
        m_profile->installCustomJar(jarPath);
    }
    updateButtons();
}

void VersionPage::on_actionImport_Components_triggered()
{
    QStringList list = GuiUtil::BrowseForFiles("component", tr("Select components"), tr("Components (*.json)"),
                                               APPLICATION->settings()->get("CentralModsDir").toString(), this->parentWidget());

    if (!list.isEmpty()) {
        if (!m_profile->installComponents(list)) {
            QMessageBox::warning(this, tr("Failed to import components"),
                                 tr("Some components could not be imported. Check logs for details"));
        }
    }

    updateButtons();
}

void VersionPage::on_actionAdd_Agents_triggered()
{
    QStringList list = GuiUtil::BrowseForFiles("agent", tr("Select agents"), tr("Java agents (*.jar)"),
                                               APPLICATION->settings()->get("CentralModsDir").toString(), this->parentWidget());

    if (!list.isEmpty())
        m_profile->installAgents(list);

    updateButtons();
}

void VersionPage::on_actionMove_up_triggered()
{
    try {
        m_profile->move(currentRow(), PackProfile::MoveUp);
    } catch (const Exception& e) {
        QMessageBox::critical(this, tr("Error"), e.cause());
    }
    updateButtons();
}

void VersionPage::on_actionMove_down_triggered()
{
    try {
        m_profile->move(currentRow(), PackProfile::MoveDown);
    } catch (const Exception& e) {
        QMessageBox::critical(this, tr("Error"), e.cause());
    }
    updateButtons();
}

void VersionPage::on_actionChange_version_triggered()
{
    auto versionRow = currentRow();
    if (versionRow == -1) {
        return;
    }
    auto patch = m_profile->getComponent(versionRow);
    auto name = patch->getName();
    auto list = patch->getVersionList();
    if (!list) {
        return;
    }
    auto uid = list->uid();
<<<<<<< HEAD

=======
    // FIXME: this is a horrible HACK. Get version filtering information from the actual metadata...
    if (uid == "net.minecraftforge") {
        on_actionInstall_Forge_triggered();
        return;
    } else if (uid == "com.mumfrey.liteloader") {
        on_actionInstall_LiteLoader_triggered();
        return;
    }
>>>>>>> 640aaa8c
    VersionSelectDialog vselect(list.get(), tr("Change %1 version").arg(name), this);
    if (uid == "net.fabricmc.intermediary" || uid == "org.quiltmc.hashed") {
        vselect.setEmptyString(tr("No intermediary mappings versions are currently available."));
        vselect.setEmptyErrorString(tr("Couldn't load or download the intermediary mappings version lists!"));
    }
    vselect.setExactIfPresentFilter(BaseVersionList::ParentVersionRole, m_profile->getComponentVersion("net.minecraft"));

    auto currentVersion = patch->getVersion();
    if (!currentVersion.isEmpty()) {
        vselect.setCurrentVersion(currentVersion);
    }
    if (!vselect.exec() || !vselect.selectedVersion())
        return;

    qDebug() << "Change" << uid << "to" << vselect.selectedVersion()->descriptor();
    bool important = false;
    if (uid == "net.minecraft") {
        important = true;
    }
    m_profile->setComponentVersion(uid, vselect.selectedVersion()->descriptor(), important);
    m_profile->resolve(Net::Mode::Online);
    m_container->refreshContainer();
}

void VersionPage::on_actionDownload_All_triggered()
{
    if (!APPLICATION->accounts()->anyAccountIsValid()) {
        CustomMessageBox::selectable(this, tr("Error"),
                                     tr("Cannot download Minecraft or update instances unless you have at least "
                                        "one account added.\nPlease add your Mojang or Minecraft account."),
                                     QMessageBox::Warning)
            ->show();
        return;
    }

    auto updateTask = m_inst->createUpdateTask(Net::Mode::Online);
    if (!updateTask) {
        return;
    }
    ProgressDialog tDialog(this);
    connect(updateTask.get(), &Task::failed, this, &VersionPage::onGameUpdateError);
    // FIXME: unused return value
    tDialog.execWithTask(updateTask.get());
    updateButtons();
    m_container->refreshContainer();
}

void VersionPage::on_actionInstall_Loader_triggered()
{
<<<<<<< HEAD
    InstallLoaderDialog dialog(m_inst->getPackProfile(), QString(), this);
    dialog.exec();
    m_container->refreshContainer();
=======
    auto vlist = APPLICATION->metadataIndex()->get("net.minecraftforge");
    if (!vlist) {
        return;
    }
    VersionSelectDialog vselect(vlist.get(), tr("Select Forge version"), this);
    vselect.setExactFilter(BaseVersionList::ParentVersionRole, m_profile->getComponentVersion("net.minecraft"));
    vselect.setEmptyString(tr("No Forge versions are currently available for Minecraft ") +
                           m_profile->getComponentVersion("net.minecraft"));
    vselect.setEmptyErrorString(tr("Couldn't load or download the Forge version lists!"));

    auto currentVersion = m_profile->getComponentVersion("net.minecraftforge");
    if (!currentVersion.isEmpty()) {
        vselect.setCurrentVersion(currentVersion);
    }

    if (vselect.exec() && vselect.selectedVersion()) {
        auto vsn = vselect.selectedVersion();
        m_profile->setComponentVersion("net.minecraftforge", vsn->descriptor());
        m_profile->resolve(Net::Mode::Online);
        // m_profile->installVersion();
        preselect(m_profile->rowCount(QModelIndex()) - 1);
        m_container->refreshContainer();
    }
}

void VersionPage::on_actionInstall_Fabric_triggered()
{
    auto vlist = APPLICATION->metadataIndex()->get("net.fabricmc.fabric-loader");
    if (!vlist) {
        return;
    }
    VersionSelectDialog vselect(vlist.get(), tr("Select Fabric Loader version"), this);
    vselect.setEmptyString(tr("No Fabric Loader versions are currently available."));
    vselect.setEmptyErrorString(tr("Couldn't load or download the Fabric Loader version lists!"));

    auto currentVersion = m_profile->getComponentVersion("net.fabricmc.fabric-loader");
    if (!currentVersion.isEmpty()) {
        vselect.setCurrentVersion(currentVersion);
    }

    if (vselect.exec() && vselect.selectedVersion()) {
        auto vsn = vselect.selectedVersion();
        m_profile->setComponentVersion("net.fabricmc.fabric-loader", vsn->descriptor());
        m_profile->resolve(Net::Mode::Online);
        preselect(m_profile->rowCount(QModelIndex()) - 1);
        m_container->refreshContainer();
    }
}

void VersionPage::on_actionInstall_Quilt_triggered()
{
    auto vlist = APPLICATION->metadataIndex()->get("org.quiltmc.quilt-loader");
    if (!vlist) {
        return;
    }
    VersionSelectDialog vselect(vlist.get(), tr("Select Quilt Loader version"), this);
    vselect.setEmptyString(tr("No Quilt Loader versions are currently available."));
    vselect.setEmptyErrorString(tr("Couldn't load or download the Quilt Loader version lists!"));

    auto currentVersion = m_profile->getComponentVersion("org.quiltmc.quilt-loader");
    if (!currentVersion.isEmpty()) {
        vselect.setCurrentVersion(currentVersion);
    }

    if (vselect.exec() && vselect.selectedVersion()) {
        auto vsn = vselect.selectedVersion();
        m_profile->setComponentVersion("org.quiltmc.quilt-loader", vsn->descriptor());
        m_profile->resolve(Net::Mode::Online);
        preselect(m_profile->rowCount(QModelIndex()) - 1);
        m_container->refreshContainer();
    }
>>>>>>> 640aaa8c
}

void VersionPage::on_actionAdd_Empty_triggered()
{
    NewComponentDialog compdialog(QString(), QString(), this);
    QStringList blacklist;
    for (int i = 0; i < m_profile->rowCount(); i++) {
        auto comp = m_profile->getComponent(i);
        blacklist.push_back(comp->getID());
    }
    compdialog.setBlacklist(blacklist);
    if (compdialog.exec()) {
        qDebug() << "name:" << compdialog.name();
        qDebug() << "uid:" << compdialog.uid();
        m_profile->installEmpty(compdialog.uid(), compdialog.name());
    }
}

<<<<<<< HEAD
=======
void VersionPage::on_actionInstall_LiteLoader_triggered()
{
    auto vlist = APPLICATION->metadataIndex()->get("com.mumfrey.liteloader");
    if (!vlist) {
        return;
    }
    VersionSelectDialog vselect(vlist.get(), tr("Select LiteLoader version"), this);
    vselect.setExactFilter(BaseVersionList::ParentVersionRole, m_profile->getComponentVersion("net.minecraft"));
    vselect.setEmptyString(tr("No LiteLoader versions are currently available for Minecraft ") +
                           m_profile->getComponentVersion("net.minecraft"));
    vselect.setEmptyErrorString(tr("Couldn't load or download the LiteLoader version lists!"));

    auto currentVersion = m_profile->getComponentVersion("com.mumfrey.liteloader");
    if (!currentVersion.isEmpty()) {
        vselect.setCurrentVersion(currentVersion);
    }

    if (vselect.exec() && vselect.selectedVersion()) {
        auto vsn = vselect.selectedVersion();
        m_profile->setComponentVersion("com.mumfrey.liteloader", vsn->descriptor());
        m_profile->resolve(Net::Mode::Online);
        // m_profile->installVersion(vselect.selectedVersion());
        preselect(m_profile->rowCount(QModelIndex()) - 1);
        m_container->refreshContainer();
    }
}

>>>>>>> 640aaa8c
void VersionPage::on_actionLibrariesFolder_triggered()
{
    DesktopServices::openDirectory(m_inst->getLocalLibraryPath(), true);
}

void VersionPage::on_actionMinecraftFolder_triggered()
{
    DesktopServices::openDirectory(m_inst->gameRoot(), true);
}

void VersionPage::versionCurrent(const QModelIndex& current, const QModelIndex& previous)
{
    currentIdx = current.row();
    updateButtons(currentIdx);
}

void VersionPage::preselect(int row)
{
    if (row < 0) {
        row = 0;
    }
    if (row >= m_profile->rowCount(QModelIndex())) {
        row = m_profile->rowCount(QModelIndex()) - 1;
    }
    if (row < 0) {
        return;
    }
    auto model_index = m_profile->index(row);
    ui->packageView->selectionModel()->select(model_index, QItemSelectionModel::SelectCurrent | QItemSelectionModel::Rows);
    updateButtons(row);
}

void VersionPage::onGameUpdateError(QString error)
{
    CustomMessageBox::selectable(this, tr("Error updating instance"), error, QMessageBox::Warning)->show();
}

ComponentPtr VersionPage::current()
{
    auto row = currentRow();
    if (row < 0) {
        return nullptr;
    }
    return m_profile->getComponent(row);
}

int VersionPage::currentRow()
{
    if (ui->packageView->selectionModel()->selectedRows().isEmpty()) {
        return -1;
    }
    return ui->packageView->selectionModel()->selectedRows().first().row();
}

void VersionPage::on_actionCustomize_triggered()
{
    auto version = currentRow();
    if (version == -1) {
        return;
    }
    auto patch = m_profile->getComponent(version);
    if (!patch->getVersionFile()) {
        // TODO: wait for the update task to finish here...
        return;
    }
    if (!m_profile->customize(version)) {
        // TODO: some error box here
    }
    updateButtons();
    preselect(currentIdx);
}

void VersionPage::on_actionEdit_triggered()
{
    auto version = current();
    if (!version) {
        return;
    }
    auto filename = version->getFilename();
    if (!QFileInfo::exists(filename)) {
        qWarning() << "file" << filename << "can't be opened for editing, doesn't exist!";
        return;
    }
    APPLICATION->openJsonEditor(filename);
}

void VersionPage::on_actionRevert_triggered()
{
    auto version = currentRow();
    if (version == -1) {
        return;
    }
    auto component = m_profile->getComponent(version);

    auto response = CustomMessageBox::selectable(this, tr("Confirm Reversion"),
                                                 tr("You are about to revert \"%1\".\n"
                                                    "This is permanent and will completely revert your customizations.\n\n"
                                                    "Are you sure?")
                                                     .arg(component->getName()),
                                                 QMessageBox::Warning, QMessageBox::Yes | QMessageBox::No, QMessageBox::No)
                        ->exec();

    if (response != QMessageBox::Yes)
        return;

    if (!m_profile->revertToBase(version)) {
        // TODO: some error box here
    }
    updateButtons();
    preselect(currentIdx);
    m_container->refreshContainer();
}

void VersionPage::onFilterTextChanged(const QString& newContents)
{
    m_filterModel->setFilterFixedString(newContents);
}

#include "VersionPage.moc"<|MERGE_RESOLUTION|>--- conflicted
+++ resolved
@@ -227,21 +227,6 @@
 
 void VersionPage::updateVersionControls()
 {
-<<<<<<< HEAD
-=======
-    // FIXME: this is a dirty hack
-    auto minecraftVersion = Version(m_profile->getComponentVersion("net.minecraft"));
-
-    bool supportsFabric = minecraftVersion >= Version("1.14");
-    ui->actionInstall_Fabric->setEnabled(supportsFabric);
-
-    bool supportsQuilt = minecraftVersion >= Version("1.14");
-    ui->actionInstall_Quilt->setEnabled(supportsQuilt);
-
-    bool supportsLiteLoader = minecraftVersion <= Version("1.12.2");
-    ui->actionInstall_LiteLoader->setEnabled(supportsLiteLoader);
-
->>>>>>> 640aaa8c
     updateButtons();
 }
 
@@ -250,23 +235,6 @@
     if (row == -1)
         row = currentRow();
     auto patch = m_profile->getComponent(row);
-<<<<<<< HEAD
-    ui->actionRemove->setEnabled(controlsEnabled && patch && patch->isRemovable());
-    ui->actionMove_down->setEnabled(controlsEnabled && patch && patch->isMoveable());
-    ui->actionMove_up->setEnabled(controlsEnabled && patch && patch->isMoveable());
-    ui->actionChange_version->setEnabled(controlsEnabled && patch && patch->isVersionChangeable());
-    ui->actionEdit->setEnabled(controlsEnabled && patch && patch->isCustom());
-    ui->actionCustomize->setEnabled(controlsEnabled && patch && patch->isCustomizable());
-    ui->actionRevert->setEnabled(controlsEnabled && patch && patch->isRevertible());
-    ui->actionDownload_All->setEnabled(controlsEnabled);
-    ui->actionAdd_Empty->setEnabled(controlsEnabled);
-    ui->actionImport_Components->setEnabled(controlsEnabled);
-    ui->actionReload->setEnabled(controlsEnabled);
-    ui->actionInstall_Loader->setEnabled(controlsEnabled);
-    ui->actionAdd_to_Minecraft_jar->setEnabled(controlsEnabled);
-    ui->actionReplace_Minecraft_jar->setEnabled(controlsEnabled);
-    ui->actionAdd_Agents->setEnabled(controlsEnabled);
-=======
     ui->actionRemove->setEnabled(patch && patch->isRemovable());
     ui->actionMove_down->setEnabled(patch && patch->isMoveable());
     ui->actionMove_up->setEnabled(patch && patch->isMoveable());
@@ -274,7 +242,6 @@
     ui->actionEdit->setEnabled(patch && patch->isCustom());
     ui->actionCustomize->setEnabled(patch && patch->isCustomizable());
     ui->actionRevert->setEnabled(patch && patch->isRevertible());
->>>>>>> 640aaa8c
 }
 
 bool VersionPage::reloadPackProfile()
@@ -411,18 +378,7 @@
         return;
     }
     auto uid = list->uid();
-<<<<<<< HEAD
-
-=======
-    // FIXME: this is a horrible HACK. Get version filtering information from the actual metadata...
-    if (uid == "net.minecraftforge") {
-        on_actionInstall_Forge_triggered();
-        return;
-    } else if (uid == "com.mumfrey.liteloader") {
-        on_actionInstall_LiteLoader_triggered();
-        return;
-    }
->>>>>>> 640aaa8c
+
     VersionSelectDialog vselect(list.get(), tr("Change %1 version").arg(name), this);
     if (uid == "net.fabricmc.intermediary" || uid == "org.quiltmc.hashed") {
         vselect.setEmptyString(tr("No intermediary mappings versions are currently available."));
@@ -472,83 +428,9 @@
 
 void VersionPage::on_actionInstall_Loader_triggered()
 {
-<<<<<<< HEAD
     InstallLoaderDialog dialog(m_inst->getPackProfile(), QString(), this);
     dialog.exec();
     m_container->refreshContainer();
-=======
-    auto vlist = APPLICATION->metadataIndex()->get("net.minecraftforge");
-    if (!vlist) {
-        return;
-    }
-    VersionSelectDialog vselect(vlist.get(), tr("Select Forge version"), this);
-    vselect.setExactFilter(BaseVersionList::ParentVersionRole, m_profile->getComponentVersion("net.minecraft"));
-    vselect.setEmptyString(tr("No Forge versions are currently available for Minecraft ") +
-                           m_profile->getComponentVersion("net.minecraft"));
-    vselect.setEmptyErrorString(tr("Couldn't load or download the Forge version lists!"));
-
-    auto currentVersion = m_profile->getComponentVersion("net.minecraftforge");
-    if (!currentVersion.isEmpty()) {
-        vselect.setCurrentVersion(currentVersion);
-    }
-
-    if (vselect.exec() && vselect.selectedVersion()) {
-        auto vsn = vselect.selectedVersion();
-        m_profile->setComponentVersion("net.minecraftforge", vsn->descriptor());
-        m_profile->resolve(Net::Mode::Online);
-        // m_profile->installVersion();
-        preselect(m_profile->rowCount(QModelIndex()) - 1);
-        m_container->refreshContainer();
-    }
-}
-
-void VersionPage::on_actionInstall_Fabric_triggered()
-{
-    auto vlist = APPLICATION->metadataIndex()->get("net.fabricmc.fabric-loader");
-    if (!vlist) {
-        return;
-    }
-    VersionSelectDialog vselect(vlist.get(), tr("Select Fabric Loader version"), this);
-    vselect.setEmptyString(tr("No Fabric Loader versions are currently available."));
-    vselect.setEmptyErrorString(tr("Couldn't load or download the Fabric Loader version lists!"));
-
-    auto currentVersion = m_profile->getComponentVersion("net.fabricmc.fabric-loader");
-    if (!currentVersion.isEmpty()) {
-        vselect.setCurrentVersion(currentVersion);
-    }
-
-    if (vselect.exec() && vselect.selectedVersion()) {
-        auto vsn = vselect.selectedVersion();
-        m_profile->setComponentVersion("net.fabricmc.fabric-loader", vsn->descriptor());
-        m_profile->resolve(Net::Mode::Online);
-        preselect(m_profile->rowCount(QModelIndex()) - 1);
-        m_container->refreshContainer();
-    }
-}
-
-void VersionPage::on_actionInstall_Quilt_triggered()
-{
-    auto vlist = APPLICATION->metadataIndex()->get("org.quiltmc.quilt-loader");
-    if (!vlist) {
-        return;
-    }
-    VersionSelectDialog vselect(vlist.get(), tr("Select Quilt Loader version"), this);
-    vselect.setEmptyString(tr("No Quilt Loader versions are currently available."));
-    vselect.setEmptyErrorString(tr("Couldn't load or download the Quilt Loader version lists!"));
-
-    auto currentVersion = m_profile->getComponentVersion("org.quiltmc.quilt-loader");
-    if (!currentVersion.isEmpty()) {
-        vselect.setCurrentVersion(currentVersion);
-    }
-
-    if (vselect.exec() && vselect.selectedVersion()) {
-        auto vsn = vselect.selectedVersion();
-        m_profile->setComponentVersion("org.quiltmc.quilt-loader", vsn->descriptor());
-        m_profile->resolve(Net::Mode::Online);
-        preselect(m_profile->rowCount(QModelIndex()) - 1);
-        m_container->refreshContainer();
-    }
->>>>>>> 640aaa8c
 }
 
 void VersionPage::on_actionAdd_Empty_triggered()
@@ -567,36 +449,6 @@
     }
 }
 
-<<<<<<< HEAD
-=======
-void VersionPage::on_actionInstall_LiteLoader_triggered()
-{
-    auto vlist = APPLICATION->metadataIndex()->get("com.mumfrey.liteloader");
-    if (!vlist) {
-        return;
-    }
-    VersionSelectDialog vselect(vlist.get(), tr("Select LiteLoader version"), this);
-    vselect.setExactFilter(BaseVersionList::ParentVersionRole, m_profile->getComponentVersion("net.minecraft"));
-    vselect.setEmptyString(tr("No LiteLoader versions are currently available for Minecraft ") +
-                           m_profile->getComponentVersion("net.minecraft"));
-    vselect.setEmptyErrorString(tr("Couldn't load or download the LiteLoader version lists!"));
-
-    auto currentVersion = m_profile->getComponentVersion("com.mumfrey.liteloader");
-    if (!currentVersion.isEmpty()) {
-        vselect.setCurrentVersion(currentVersion);
-    }
-
-    if (vselect.exec() && vselect.selectedVersion()) {
-        auto vsn = vselect.selectedVersion();
-        m_profile->setComponentVersion("com.mumfrey.liteloader", vsn->descriptor());
-        m_profile->resolve(Net::Mode::Online);
-        // m_profile->installVersion(vselect.selectedVersion());
-        preselect(m_profile->rowCount(QModelIndex()) - 1);
-        m_container->refreshContainer();
-    }
-}
-
->>>>>>> 640aaa8c
 void VersionPage::on_actionLibrariesFolder_triggered()
 {
     DesktopServices::openDirectory(m_inst->getLocalLibraryPath(), true);
