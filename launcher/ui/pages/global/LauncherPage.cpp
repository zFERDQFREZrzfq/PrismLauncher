--- conflicted
+++ resolved
@@ -187,77 +187,6 @@
         APPLICATION->updater()->setAutomaticallyChecksForUpdates(ui->autoUpdateCheckBox->isChecked());
     }
 
-<<<<<<< HEAD
-    auto original = s->get("IconTheme").toString();
-    //FIXME: make generic
-    switch (ui->themeComboBox->currentIndex())
-    {
-    case 0:
-        s->set("IconTheme", "pe_colored");
-        break;
-    case 1:
-        s->set("IconTheme", "pe_light");
-        break;
-    case 2:
-        s->set("IconTheme", "pe_dark");
-        break;
-    case 3:
-        s->set("IconTheme", "pe_blue");
-        break;
-    case 4:
-        s->set("IconTheme", "breeze_light");
-        break;
-    case 5:
-        s->set("IconTheme", "breeze_dark");
-        break;
-    case 6:
-        s->set("IconTheme", "OSX");
-        break;
-    case 7:
-        s->set("IconTheme", "iOS");
-        break;
-    case 8:
-        s->set("IconTheme", "flat");
-        break;
-    case 9:
-        s->set("IconTheme", "flat_white");
-        break;
-    case 10:
-        s->set("IconTheme", "multimc");
-        break;
-    case 11:
-        s->set("IconTheme", "custom");
-        break;
-    }
-
-    if(original != s->get("IconTheme"))
-    {
-        APPLICATION->setIconTheme(s->get("IconTheme").toString());
-    }
-
-    auto originalAppTheme = s->get("ApplicationTheme").toString();
-    auto newAppTheme = ui->themeComboBoxColors->currentData().toString();
-    if(originalAppTheme != newAppTheme)
-    {
-        s->set("ApplicationTheme", newAppTheme);
-        APPLICATION->setApplicationTheme(newAppTheme, false);
-    }
-
-    switch (ui->themeBackgroundCat->currentIndex()) {
-    case 0: // original cat
-        s->set("BackgroundCat", "kitteh");
-        break;
-    case 1: // rory the cat
-        s->set("BackgroundCat", "rory");
-        break;
-    case 2: // rory the cat flat edition
-        s->set("BackgroundCat", "rory-flat");
-        break;
-    }
-=======
-    s->set("UpdateChannel", m_currentUpdateChannel);
->>>>>>> 16477a8f
-
     s->set("MenuBarInsteadOfToolBar", ui->preferMenuBarCheckBox->isChecked());
 
     // Console settings
@@ -300,49 +229,6 @@
         ui->autoUpdateCheckBox->setChecked(APPLICATION->updater()->getAutomaticallyChecksForUpdates());
     }
 
-<<<<<<< HEAD
-    //FIXME: make generic
-    auto theme = s->get("IconTheme").toString();
-    QStringList iconThemeOptions{"pe_colored", 
-                                 "pe_light", 
-                                 "pe_dark", 
-                                 "pe_blue", 
-                                 "breeze_light", 
-                                 "breeze_dark", 
-                                 "OSX", 
-                                 "iOS", 
-                                 "flat", 
-                                 "flat_white", 
-                                 "multimc", 
-                                 "custom"};
-    ui->themeComboBox->setCurrentIndex(iconThemeOptions.indexOf(theme));
-
-    auto cat = s->get("BackgroundCat").toString();
-    if (cat == "kitteh") {
-        ui->themeBackgroundCat->setCurrentIndex(0);
-    } else if (cat == "rory") {
-        ui->themeBackgroundCat->setCurrentIndex(1);
-    } else if (cat == "rory-flat") {
-        ui->themeBackgroundCat->setCurrentIndex(2);
-    }
-
-    {
-        auto currentTheme = s->get("ApplicationTheme").toString();
-        auto themes = APPLICATION->getValidApplicationThemes();
-        int idx = 0;
-        for(auto &theme: themes)
-        {
-            ui->themeComboBoxColors->addItem(theme->name(), theme->id());
-            if(currentTheme == theme->id())
-            {
-                ui->themeComboBoxColors->setCurrentIndex(idx);
-            }
-            idx++;
-        }
-    }
-=======
-    m_currentUpdateChannel = s->get("UpdateChannel").toString();
->>>>>>> 16477a8f
 
     // Toolbar/menu bar settings (not applicable if native menu bar is present)
     ui->toolsBox->setEnabled(!QMenuBar().isNativeMenuBar());
