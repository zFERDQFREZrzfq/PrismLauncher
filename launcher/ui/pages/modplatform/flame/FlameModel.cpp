--- conflicted
+++ resolved
@@ -173,11 +173,7 @@
                          .arg(currentSearchTerm)
                          .arg(currentSort + 1);
 
-<<<<<<< HEAD
-    netJob->addNetAction(Net::ApiDownload::makeByteArray(QUrl(searchUrl), &response));
-=======
-    netJob->addNetAction(Net::Download::makeByteArray(QUrl(searchUrl), response));
->>>>>>> 1bd778d0
+    netJob->addNetAction(Net::ApiDownload::makeByteArray(QUrl(searchUrl), response));
     jobPtr = netJob;
     jobPtr->start();
     QObject::connect(netJob.get(), &NetJob::succeeded, this, &ListModel::searchRequestFinished);
