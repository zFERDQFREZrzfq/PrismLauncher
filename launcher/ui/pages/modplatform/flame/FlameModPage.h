// SPDX-License-Identifier: GPL-3.0-only
/*
 *  PolyMC - Minecraft Launcher
 *  Copyright (c) 2022 Sefa Eyeoglu <contact@scrumplex.net>
 *
 *  This program is free software: you can redistribute it and/or modify
 *  it under the terms of the GNU General Public License as published by
 *  the Free Software Foundation, version 3.
 *
 *  This program is distributed in the hope that it will be useful,
 *  but WITHOUT ANY WARRANTY; without even the implied warranty of
 *  MERCHANTABILITY or FITNESS FOR A PARTICULAR PURPOSE.  See the
 *  GNU General Public License for more details.
 *
 *  You should have received a copy of the GNU General Public License
 *  along with this program.  If not, see <https://www.gnu.org/licenses/>.
 *
 * This file incorporates work covered by the following copyright and
 * permission notice:
 *
 *      Copyright 2013-2021 MultiMC Contributors
 *
 *      Licensed under the Apache License, Version 2.0 (the "License");
 *      you may not use this file except in compliance with the License.
 *      You may obtain a copy of the License at
 *
 *          http://www.apache.org/licenses/LICENSE-2.0
 *
 *      Unless required by applicable law or agreed to in writing, software
 *      distributed under the License is distributed on an "AS IS" BASIS,
 *      WITHOUT WARRANTIES OR CONDITIONS OF ANY KIND, either express or implied.
 *      See the License for the specific language governing permissions and
 *      limitations under the License.
 */

#pragma once

#include "ui/pages/modplatform/ModPage.h"

#include "modplatform/flame/FlameAPI.h"

class FlameModPage : public ModPage {
    Q_OBJECT

<<<<<<< HEAD
   public:
    explicit FlameModPage(ModDownloadDialog* dialog, BaseInstance* instance);
    ~FlameModPage() override = default;
=======
public:
    explicit FlameModPage(ModDownloadDialog *dialog, BaseInstance *instance);
    virtual ~FlameModPage();
    virtual QString displayName() const override
    {
        return "CurseForge";
    }
    virtual QIcon icon() const override
    {
        return APPLICATION->getThemedIcon("flame");
    }
    virtual QString id() const override
    {
        return "curseforge";
    }
    virtual QString helpPage() const override
    {
        return "Flame-platform";
    }
    virtual bool shouldDisplay() const override;
    void retranslate() override;

    void openedImpl() override;

    bool eventFilter(QObject * watched, QEvent * event) override;

    BaseInstance *m_instance;
>>>>>>> 92f3154e

    inline auto displayName() const -> QString override { return tr("CurseForge"); }
    inline auto icon() const -> QIcon override { return APPLICATION->getThemedIcon("flame"); }
    inline auto id() const -> QString override { return "curseforge"; }
    inline auto helpPage() const -> QString override { return "Flame-platform"; }

    inline auto debugName() const -> QString override { return tr("Flame"); }
    inline auto metaEntryBase() const -> QString override { return "FlameMods"; };

    auto validateVersion(ModPlatform::IndexedVersion& ver, QString mineVer, QString loaderVer = "") const -> bool override;

    auto shouldDisplay() const -> bool override;
};<|MERGE_RESOLUTION|>--- conflicted
+++ resolved
@@ -42,46 +42,16 @@
 class FlameModPage : public ModPage {
     Q_OBJECT
 
-<<<<<<< HEAD
    public:
     explicit FlameModPage(ModDownloadDialog* dialog, BaseInstance* instance);
     ~FlameModPage() override = default;
-=======
-public:
-    explicit FlameModPage(ModDownloadDialog *dialog, BaseInstance *instance);
-    virtual ~FlameModPage();
-    virtual QString displayName() const override
-    {
-        return "CurseForge";
-    }
-    virtual QIcon icon() const override
-    {
-        return APPLICATION->getThemedIcon("flame");
-    }
-    virtual QString id() const override
-    {
-        return "curseforge";
-    }
-    virtual QString helpPage() const override
-    {
-        return "Flame-platform";
-    }
-    virtual bool shouldDisplay() const override;
-    void retranslate() override;
 
-    void openedImpl() override;
-
-    bool eventFilter(QObject * watched, QEvent * event) override;
-
-    BaseInstance *m_instance;
->>>>>>> 92f3154e
-
-    inline auto displayName() const -> QString override { return tr("CurseForge"); }
+    inline auto displayName() const -> QString override { return "CurseForge"; }
     inline auto icon() const -> QIcon override { return APPLICATION->getThemedIcon("flame"); }
     inline auto id() const -> QString override { return "curseforge"; }
     inline auto helpPage() const -> QString override { return "Flame-platform"; }
 
-    inline auto debugName() const -> QString override { return tr("Flame"); }
+    inline auto debugName() const -> QString override { return "Flame"; }
     inline auto metaEntryBase() const -> QString override { return "FlameMods"; };
 
     auto validateVersion(ModPlatform::IndexedVersion& ver, QString mineVer, QString loaderVer = "") const -> bool override;
