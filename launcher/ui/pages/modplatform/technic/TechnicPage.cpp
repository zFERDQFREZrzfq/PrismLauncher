// SPDX-License-Identifier: GPL-3.0-only
/*
 *  PolyMC - Minecraft Launcher
 *  Copyright (c) 2021-2022 Jamie Mansfield <jmansfield@cadixdev.org>
 *
 *  This program is free software: you can redistribute it and/or modify
 *  it under the terms of the GNU General Public License as published by
 *  the Free Software Foundation, version 3.
 *
 *  This program is distributed in the hope that it will be useful,
 *  but WITHOUT ANY WARRANTY; without even the implied warranty of
 *  MERCHANTABILITY or FITNESS FOR A PARTICULAR PURPOSE.  See the
 *  GNU General Public License for more details.
 *
 *  You should have received a copy of the GNU General Public License
 *  along with this program.  If not, see <https://www.gnu.org/licenses/>.
 *
 * This file incorporates work covered by the following copyright and
 * permission notice:
 *
 *      Copyright 2013-2021 MultiMC Contributors
 *
 *      Licensed under the Apache License, Version 2.0 (the "License");
 *      you may not use this file except in compliance with the License.
 *      You may obtain a copy of the License at
 *
 *          http://www.apache.org/licenses/LICENSE-2.0
 *
 *      Unless required by applicable law or agreed to in writing, software
 *      distributed under the License is distributed on an "AS IS" BASIS,
 *      WITHOUT WARRANTIES OR CONDITIONS OF ANY KIND, either express or implied.
 *      See the License for the specific language governing permissions and
 *      limitations under the License.
 */

#include "TechnicPage.h"
#include "ui_TechnicPage.h"

#include <QKeyEvent>

#include "ui/dialogs/NewInstanceDialog.h"

#include "BuildConfig.h"
#include "TechnicModel.h"
#include "modplatform/technic/SingleZipPackInstallTask.h"
#include "modplatform/technic/SolderPackInstallTask.h"
#include "Json.h"

#include "Application.h"
#include "modplatform/technic/SolderPackManifest.h"

#include "net/ApiDownload.h"

TechnicPage::TechnicPage(NewInstanceDialog* dialog, QWidget *parent)
    : QWidget(parent), ui(new Ui::TechnicPage), dialog(dialog)
{
    ui->setupUi(this);
    connect(ui->searchButton, &QPushButton::clicked, this, &TechnicPage::triggerSearch);
    ui->searchEdit->installEventFilter(this);
    model = new Technic::ListModel(this);
    ui->packView->setModel(model);

    connect(ui->packView->selectionModel(), &QItemSelectionModel::currentChanged, this, &TechnicPage::onSelectionChanged);
    connect(ui->versionSelectionBox, &QComboBox::currentTextChanged, this, &TechnicPage::onVersionSelectionChanged);
}

bool TechnicPage::eventFilter(QObject* watched, QEvent* event)
{
    if (watched == ui->searchEdit && event->type() == QEvent::KeyPress) {
        QKeyEvent* keyEvent = static_cast<QKeyEvent*>(event);
        if (keyEvent->key() == Qt::Key_Return) {
            triggerSearch();
            keyEvent->accept();
            return true;
        }
    }
    return QWidget::eventFilter(watched, event);
}

TechnicPage::~TechnicPage()
{
    delete ui;
}

bool TechnicPage::shouldDisplay() const
{
    return true;
}

void TechnicPage::retranslate()
{
    ui->retranslateUi(this);
}

void TechnicPage::openedImpl()
{
    suggestCurrent();
    triggerSearch();
}

void TechnicPage::triggerSearch() {
    model->searchWithTerm(ui->searchEdit->text());
}

void TechnicPage::onSelectionChanged(QModelIndex first, QModelIndex second)
{
    ui->versionSelectionBox->clear();

    if(!first.isValid())
    {
        if(isOpened)
        {
            dialog->setSuggestedPack();
        }
        return;
    }

    current = model->data(first, Qt::UserRole).value<Technic::Modpack>();
    suggestCurrent();
}

void TechnicPage::suggestCurrent()
{
    if (!isOpened)
    {
        return;
    }
    if (current.broken)
    {
        dialog->setSuggestedPack();
        return;
    }

    QString editedLogoName = "technic_" + current.logoName.section(".", 0, 0);
    model->getLogo(current.logoName, current.logoUrl, [this, editedLogoName](QString logo)
    {
        dialog->setSuggestedIconFromFile(logo, editedLogoName);
    });

    if (current.metadataLoaded)
    {
        metadataLoaded();
        return;
    }

    auto netJob = makeShared<NetJob>(QString("Technic::PackMeta(%1)").arg(current.name), APPLICATION->network());
    QString slug = current.slug;
<<<<<<< HEAD
    netJob->addNetAction(Net::ApiDownload::makeByteArray(QString("%1modpack/%2?build=%3").arg(BuildConfig.TECHNIC_API_BASE_URL, slug, BuildConfig.TECHNIC_API_BUILD), &response));
=======
    netJob->addNetAction(Net::Download::makeByteArray(QString("%1modpack/%2?build=%3").arg(BuildConfig.TECHNIC_API_BASE_URL, slug, BuildConfig.TECHNIC_API_BUILD), response));
>>>>>>> 1bd778d0
    QObject::connect(netJob.get(), &NetJob::succeeded, this, [this, slug]
    {
        jobPtr.reset();

        if (current.slug != slug)
        {
            return;
        }

        QJsonParseError parse_error {};
        QJsonDocument doc = QJsonDocument::fromJson(*response, &parse_error);
        QJsonObject obj = doc.object();
        if(parse_error.error != QJsonParseError::NoError)
        {
            qWarning() << "Error while parsing JSON response from Technic at " << parse_error.offset << " reason: " << parse_error.errorString();
            qWarning() << *response;
            return;
        }
        if (!obj.contains("url"))
        {
            qWarning() << "Json doesn't contain an url key";
            return;
        }
        QJsonValueRef url = obj["url"];
        if (url.isString())
        {
            current.url = url.toString();
        }
        else
        {
            if (!obj.contains("solder"))
            {
                qWarning() << "Json doesn't contain a valid url or solder key";
                return;
            }
            QJsonValueRef solderUrl = obj["solder"];
            if (solderUrl.isString())
            {
                current.url = solderUrl.toString();
                current.isSolder = true;
            }
            else
            {
                qWarning() << "Json doesn't contain a valid url or solder key";
                return;
            }
        }

        current.minecraftVersion = Json::ensureString(obj, "minecraft", QString(), "__placeholder__");
        current.websiteUrl = Json::ensureString(obj, "platformUrl", QString(), "__placeholder__");
        current.author = Json::ensureString(obj, "user", QString(), "__placeholder__");
        current.description = Json::ensureString(obj, "description", QString(), "__placeholder__");
        current.currentVersion = Json::ensureString(obj, "version", QString(), "__placeholder__");
        current.metadataLoaded = true;

        metadataLoaded();
    });

    jobPtr = netJob;
    jobPtr->start();
}

// expects current.metadataLoaded to be true
void TechnicPage::metadataLoaded()
{
    QString text = "";
    QString name = current.name;

    if (current.websiteUrl.isEmpty())
        text = name.toHtmlEscaped();
    else
        text = "<a href=\"" + current.websiteUrl.toHtmlEscaped() + "\">" + name.toHtmlEscaped() + "</a>";

    if (!current.author.isEmpty()) {
        text += "<br>" + tr(" by ") + current.author.toHtmlEscaped();
    }

    text += "<br><br>";

    ui->packDescription->setHtml(text + current.description);

    // Strip trailing forward-slashes from Solder URL's
    if (current.isSolder) {
        while (current.url.endsWith('/')) current.url.chop(1);
    }

    // Display versions from Solder
    if (!current.isSolder) {
        // If the pack isn't a Solder pack, it only has the single version
        ui->versionSelectionBox->addItem(current.currentVersion);
    }
    else if (current.versionsLoaded) {
        // reverse foreach, so that the newest versions are first
        for (auto i = current.versions.size(); i--;) {
            ui->versionSelectionBox->addItem(current.versions.at(i));
        }
        ui->versionSelectionBox->setCurrentText(current.recommended);
    }
    else {
        // For now, until the versions are pulled from the Solder instance, display the current
        // version so we can display something quicker
        ui->versionSelectionBox->addItem(current.currentVersion);

        auto netJob = makeShared<NetJob>(QString("Technic::SolderMeta(%1)").arg(current.name), APPLICATION->network());
        auto url = QString("%1/modpack/%2").arg(current.url, current.slug);
<<<<<<< HEAD
        netJob->addNetAction(Net::ApiDownload::makeByteArray(QUrl(url), &response));
=======
        netJob->addNetAction(Net::Download::makeByteArray(QUrl(url), response));
>>>>>>> 1bd778d0

        QObject::connect(netJob.get(), &NetJob::succeeded, this, &TechnicPage::onSolderLoaded);

        jobPtr = netJob;
        jobPtr->start();
    }

    selectVersion();
}

void TechnicPage::selectVersion() {
    if (!isOpened) {
        return;
    }
    if (current.broken) {
        dialog->setSuggestedPack();
        return;
    }

    if (!current.isSolder)
    {
        dialog->setSuggestedPack(current.name, selectedVersion, new Technic::SingleZipPackInstallTask(current.url, current.minecraftVersion));
    }
    else
    {
        dialog->setSuggestedPack(current.name, selectedVersion, new Technic::SolderPackInstallTask(APPLICATION->network(), current.url, current.slug, selectedVersion, current.minecraftVersion));
    }
}

void TechnicPage::onSolderLoaded() {
    jobPtr.reset();

    auto fallback = [this]() {
        current.versionsLoaded = true;

        current.versions.clear();
        current.versions.append(current.currentVersion);
    };

    current.versions.clear();

    QJsonParseError parse_error{};
    auto doc = QJsonDocument::fromJson(*response, &parse_error);
    if (parse_error.error != QJsonParseError::NoError) {
        qWarning() << "Error while parsing JSON response from Solder at " << parse_error.offset << " reason: " << parse_error.errorString();
        qWarning() << *response;
        fallback();
        return;
    }
    auto obj = doc.object();

    TechnicSolder::Pack pack;
    try {
        TechnicSolder::loadPack(pack, obj);
    } catch (const JSONValidationError& err) {
        qCritical() << "Couldn't parse Solder pack metadata:" << err.cause();
        fallback();
        return;
    }

    current.versionsLoaded = true;
    current.recommended = pack.recommended;
    current.versions.append(pack.builds);

    // Finally, let's reload :)
    ui->versionSelectionBox->clear();
    metadataLoaded();
}

void TechnicPage::onVersionSelectionChanged(QString data) {
    if (data.isNull() || data.isEmpty()) {
        selectedVersion = "";
        return;
    }

    selectedVersion = data;
    selectVersion();
}<|MERGE_RESOLUTION|>--- conflicted
+++ resolved
@@ -145,11 +145,7 @@
 
     auto netJob = makeShared<NetJob>(QString("Technic::PackMeta(%1)").arg(current.name), APPLICATION->network());
     QString slug = current.slug;
-<<<<<<< HEAD
-    netJob->addNetAction(Net::ApiDownload::makeByteArray(QString("%1modpack/%2?build=%3").arg(BuildConfig.TECHNIC_API_BASE_URL, slug, BuildConfig.TECHNIC_API_BUILD), &response));
-=======
-    netJob->addNetAction(Net::Download::makeByteArray(QString("%1modpack/%2?build=%3").arg(BuildConfig.TECHNIC_API_BASE_URL, slug, BuildConfig.TECHNIC_API_BUILD), response));
->>>>>>> 1bd778d0
+    netJob->addNetAction(Net::ApiDownload::makeByteArray(QString("%1modpack/%2?build=%3").arg(BuildConfig.TECHNIC_API_BASE_URL, slug, BuildConfig.TECHNIC_API_BUILD), response));
     QObject::connect(netJob.get(), &NetJob::succeeded, this, [this, slug]
     {
         jobPtr.reset();
@@ -255,11 +251,7 @@
 
         auto netJob = makeShared<NetJob>(QString("Technic::SolderMeta(%1)").arg(current.name), APPLICATION->network());
         auto url = QString("%1/modpack/%2").arg(current.url, current.slug);
-<<<<<<< HEAD
-        netJob->addNetAction(Net::ApiDownload::makeByteArray(QUrl(url), &response));
-=======
-        netJob->addNetAction(Net::Download::makeByteArray(QUrl(url), response));
->>>>>>> 1bd778d0
+        netJob->addNetAction(Net::ApiDownload::makeByteArray(QUrl(url), response));
 
         QObject::connect(netJob.get(), &NetJob::succeeded, this, &TechnicPage::onSolderLoaded);
 
