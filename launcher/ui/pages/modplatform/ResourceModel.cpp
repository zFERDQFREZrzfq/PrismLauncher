// SPDX-FileCopyrightText: 2023 flowln <flowlnlnln@gmail.com>
//
// SPDX-License-Identifier: GPL-3.0-only

#include "ResourceModel.h"

#include <QCryptographicHash>
#include <QIcon>
#include <QList>
#include <QMessageBox>
#include <QPixmapCache>
#include <QUrl>
<<<<<<< HEAD
#include <algorithm>
=======
#include <memory>
>>>>>>> 954d4d70

#include "Application.h"
#include "BuildConfig.h"
#include "Json.h"

#include "net/Download.h"
#include "net/NetJob.h"

#include "modplatform/ModIndex.h"

#include "ui/widgets/ProjectItem.h"

namespace ResourceDownload {

QHash<ResourceModel*, bool> ResourceModel::s_running_models;

ResourceModel::ResourceModel(ResourceAPI* api) : QAbstractListModel(), m_api(api)
{
    s_running_models.insert(this, true);
}

ResourceModel::~ResourceModel()
{
    s_running_models.find(this).value() = false;
}

auto ResourceModel::data(const QModelIndex& index, int role) const -> QVariant
{
    int pos = index.row();
    if (pos >= m_packs.size() || pos < 0 || !index.isValid()) {
        return QString("INVALID INDEX %1").arg(pos);
    }

    auto pack = m_packs.at(pos);
    switch (role) {
        case Qt::ToolTipRole: {
            if (pack->description.length() > 100) {
                // some magic to prevent to long tooltips and replace html linebreaks
                QString edit = pack->description.left(97);
                edit = edit.left(edit.lastIndexOf("<br>")).left(edit.lastIndexOf(" ")).append("...");
                return edit;
            }
            return pack->description;
        }
        case Qt::DecorationRole: {
            if (auto icon_or_none = const_cast<ResourceModel*>(this)->getIcon(const_cast<QModelIndex&>(index), pack->logoUrl);
                icon_or_none.has_value())
                return icon_or_none.value();

            return APPLICATION->getThemedIcon("screenshot-placeholder");
        }
        case Qt::SizeHintRole:
            return QSize(0, 58);
        case Qt::UserRole: {
            QVariant v;
            v.setValue(*pack);
            return v;
        }
            // Custom data
        case UserDataTypes::TITLE:
            return pack->name;
        case UserDataTypes::DESCRIPTION:
            return pack->description;
        case UserDataTypes::SELECTED:
            return pack->isAnyVersionSelected();
        default:
            break;
    }

    return {};
}

QHash<int, QByteArray> ResourceModel::roleNames() const
{
    QHash<int, QByteArray> roles;

    roles[Qt::ToolTipRole] = "toolTip";
    roles[Qt::DecorationRole] = "decoration";
    roles[Qt::SizeHintRole] = "sizeHint";
    roles[Qt::UserRole] = "pack";
    roles[UserDataTypes::TITLE] = "title";
    roles[UserDataTypes::DESCRIPTION] = "description";
    roles[UserDataTypes::SELECTED] = "selected";

    return roles;
}

bool ResourceModel::setData(const QModelIndex& index, const QVariant& value, int role)
{
    int pos = index.row();
    if (pos >= m_packs.size() || pos < 0 || !index.isValid())
        return false;

    m_packs[pos] = std::make_shared<ModPlatform::IndexedPack>(value.value<ModPlatform::IndexedPack>());
    emit dataChanged(index, index);

    return true;
}

QString ResourceModel::debugName() const
{
    return "ResourceDownload (Model)";
}

void ResourceModel::fetchMore(const QModelIndex& parent)
{
    if (parent.isValid() || m_search_state == SearchState::Finished)
        return;

    search();
}

void ResourceModel::search()
{
    if (hasActiveSearchJob())
        return;

    auto args{ createSearchArguments() };

    auto callbacks{ createSearchCallbacks() };

    // Use defaults if no callbacks are set
    if (!callbacks.on_succeed)
        callbacks.on_succeed = [this](auto& doc) {
            if (!s_running_models.constFind(this).value())
                return;
            searchRequestSucceeded(doc);
        };
    if (!callbacks.on_fail)
        callbacks.on_fail = [this](QString reason, int network_error_code) {
            if (!s_running_models.constFind(this).value())
                return;
            searchRequestFailed(reason, network_error_code);
        };
    if (!callbacks.on_abort)
        callbacks.on_abort = [this] {
            if (!s_running_models.constFind(this).value())
                return;
            searchRequestAborted();
        };

    if (auto job = m_api->searchProjects(std::move(args), std::move(callbacks)); job)
        runSearchJob(job);
}

void ResourceModel::loadEntry(QModelIndex& entry)
{
    auto const& pack = m_packs[entry.row()];

    if (!hasActiveInfoJob())
        m_current_info_job.clear();

    if (!pack->versionsLoaded) {
        auto args{ createVersionsArguments(entry) };
        auto callbacks{ createVersionsCallbacks(entry) };

        // Use default if no callbacks are set
        if (!callbacks.on_succeed)
            callbacks.on_succeed = [this, entry](auto& doc, auto pack) {
                if (!s_running_models.constFind(this).value())
                    return;
                versionRequestSucceeded(doc, pack, entry);
            };

        if (auto job = m_api->getProjectVersions(std::move(args), std::move(callbacks)); job)
            runInfoJob(job);
    }

    if (!pack->extraDataLoaded) {
        auto args{ createInfoArguments(entry) };
        auto callbacks{ createInfoCallbacks(entry) };

        // Use default if no callbacks are set
        if (!callbacks.on_succeed)
            callbacks.on_succeed = [this, entry](auto& doc, auto pack) {
                if (!s_running_models.constFind(this).value())
                    return;
                infoRequestSucceeded(doc, pack, entry);
            };

        if (auto job = m_api->getProjectInfo(std::move(args), std::move(callbacks)); job)
            runInfoJob(job);
    }
}

void ResourceModel::refresh()
{
    bool reset_requested = false;

    if (hasActiveInfoJob()) {
        m_current_info_job.abort();
        reset_requested = true;
    }

    if (hasActiveSearchJob()) {
        m_current_search_job->abort();
        reset_requested = true;
    }

    if (reset_requested) {
        m_search_state = SearchState::ResetRequested;
        return;
    }

    clearData();
    m_search_state = SearchState::None;

    m_next_search_offset = 0;
    search();
}

void ResourceModel::clearData()
{
    beginResetModel();
    m_packs.clear();
    endResetModel();
}

void ResourceModel::runSearchJob(Task::Ptr ptr)
{
    m_current_search_job.reset(ptr); // clean up first
    m_current_search_job->start();
}
void ResourceModel::runInfoJob(Task::Ptr ptr)
{
    if (!m_current_info_job.isRunning())
        m_current_info_job.clear();

    m_current_info_job.addTask(ptr);

    if (!m_current_info_job.isRunning())
        m_current_info_job.run();
}

std::optional<ResourceAPI::SortingMethod> ResourceModel::getCurrentSortingMethodByIndex() const
{
    std::optional<ResourceAPI::SortingMethod> sort{};

    {  // Find sorting method by ID
        auto sorting_methods = getSortingMethods();
        auto method = std::find_if(sorting_methods.constBegin(), sorting_methods.constEnd(),
                                   [this](auto const& e) { return m_current_sort_index == e.index; });
        if (method != sorting_methods.constEnd())
            sort = *method;
    }

    return sort;
}

std::optional<QIcon> ResourceModel::getIcon(QModelIndex& index, const QUrl& url)
{
    QPixmap pixmap;
    if (QPixmapCache::find(url.toString(), &pixmap))
        return { pixmap };

    if (!m_current_icon_job)
        m_current_icon_job.reset(new NetJob("IconJob", APPLICATION->network()));

    if (m_currently_running_icon_actions.contains(url))
        return {};
    if (m_failed_icon_actions.contains(url))
        return {};

    auto cache_entry = APPLICATION->metacache()->resolveEntry(
        metaEntryBase(),
        QString("logos/%1").arg(QString(QCryptographicHash::hash(url.toEncoded(), QCryptographicHash::Algorithm::Sha1).toHex())));
    auto icon_fetch_action = Net::Download::makeCached(url, cache_entry);

    auto full_file_path = cache_entry->getFullPath();
    connect(icon_fetch_action.get(), &NetAction::succeeded, this, [=] {
        auto icon = QIcon(full_file_path);
        QPixmapCache::insert(url.toString(), icon.pixmap(icon.actualSize({ 64, 64 })));

        m_currently_running_icon_actions.remove(url);

        emit dataChanged(index, index, { Qt::DecorationRole });
    });
    connect(icon_fetch_action.get(), &NetAction::failed, this, [=] {
        m_currently_running_icon_actions.remove(url);
        m_failed_icon_actions.insert(url);
    });

    m_currently_running_icon_actions.insert(url);

    m_current_icon_job->addNetAction(icon_fetch_action);
    if (!m_current_icon_job->isRunning())
        QMetaObject::invokeMethod(m_current_icon_job.get(), &NetJob::start);

    return {};
}

// No 'forgor to implement' shall pass here :blobfox_knife:
#define NEED_FOR_CALLBACK_ASSERT(name) \
    Q_ASSERT_X(0 != 0, #name, "You NEED to re-implement this if you intend on using the default callbacks.")

QJsonArray ResourceModel::documentToArray(QJsonDocument& doc) const
{
    NEED_FOR_CALLBACK_ASSERT("documentToArray");
    return {};
}
void ResourceModel::loadIndexedPack(ModPlatform::IndexedPack&, QJsonObject&)
{
    NEED_FOR_CALLBACK_ASSERT("loadIndexedPack");
}
void ResourceModel::loadExtraPackInfo(ModPlatform::IndexedPack&, QJsonObject&)
{
    NEED_FOR_CALLBACK_ASSERT("loadExtraPackInfo");
}
void ResourceModel::loadIndexedPackVersions(ModPlatform::IndexedPack&, QJsonArray&)
{
    NEED_FOR_CALLBACK_ASSERT("loadIndexedPackVersions");
}

/* Default callbacks */

void ResourceModel::searchRequestSucceeded(QJsonDocument& doc)
{
    QList<ModPlatform::IndexedPack::Ptr> newList;
    auto packs = documentToArray(doc);

    for (auto packRaw : packs) {
        auto packObj = packRaw.toObject();

        ModPlatform::IndexedPack::Ptr pack = std::make_shared<ModPlatform::IndexedPack>();
        try {
<<<<<<< HEAD
            loadIndexedPack(pack, packObj);
            if (auto sel = std::find_if(m_selected.begin(), m_selected.end(),
                                        [&pack](const DownloadTaskPtr i) {
                                            const auto ipack = i->getPack();
                                            return ipack.provider == pack.provider && ipack.addonId == pack.addonId;
                                        });
                sel != m_selected.end()) {
                newList.append(sel->get()->getPack());
            } else
                newList.append(pack);
=======
            loadIndexedPack(*pack, packObj);
            newList.append(pack);
>>>>>>> 954d4d70
        } catch (const JSONValidationError& e) {
            qWarning() << "Error while loading resource from " << debugName() << ": " << e.cause();
            continue;
        }
    }

    if (packs.size() < 25) {
        m_search_state = SearchState::Finished;
    } else {
        m_next_search_offset += 25;
        m_search_state = SearchState::CanFetchMore;
    }

    // When you have a Qt build with assertions turned on, proceeding here will abort the application
    if (newList.size() == 0)
        return;

    beginInsertRows(QModelIndex(), m_packs.size(), m_packs.size() + newList.size() - 1);
    m_packs.append(newList);
    endInsertRows();
}

void ResourceModel::searchRequestFailed(QString reason, int network_error_code)
{
    switch (network_error_code) {
        default:
            // Network error
            QMessageBox::critical(nullptr, tr("Error"), tr("A network error occurred. Could not load mods."));
            break;
        case 409:
            // 409 Gone, notify user to update
            QMessageBox::critical(nullptr, tr("Error"),
                                  QString("%1").arg(tr("API version too old!\nPlease update %1!").arg(BuildConfig.LAUNCHER_DISPLAYNAME)));
            break;
    }

    m_search_state = SearchState::Finished;
}

void ResourceModel::searchRequestAborted()
{
    if (m_search_state != SearchState::ResetRequested)
        qCritical() << "Search task in" << debugName() << "aborted by an unknown reason!";

    // Retry fetching
    clearData();

    m_next_search_offset = 0;
    search();
}

void ResourceModel::versionRequestSucceeded(QJsonDocument& doc, ModPlatform::IndexedPack& pack, const QModelIndex& index)
{
    auto current_pack = data(index, Qt::UserRole).value<ModPlatform::IndexedPack>();

    // Check if the index is still valid for this resource or not
    if (pack.addonId != current_pack.addonId)
        return;

    try {
        auto arr = doc.isObject() ? Json::ensureArray(doc.object(), "data") : doc.array();
        loadIndexedPackVersions(current_pack, arr);
    } catch (const JSONValidationError& e) {
        qDebug() << doc;
        qWarning() << "Error while reading " << debugName() << " resource version: " << e.cause();
    }

    // Cache info :^)
    QVariant new_pack;
    new_pack.setValue(current_pack);
    if (!setData(index, new_pack, Qt::UserRole)) {
        qWarning() << "Failed to cache resource versions!";
        return;
    }

    emit versionListUpdated();
}

void ResourceModel::infoRequestSucceeded(QJsonDocument& doc, ModPlatform::IndexedPack& pack, const QModelIndex& index)
{
    auto current_pack = data(index, Qt::UserRole).value<ModPlatform::IndexedPack>();

    // Check if the index is still valid for this resource or not
    if (pack.addonId != current_pack.addonId)
        return;

    try {
        auto obj = Json::requireObject(doc);
        loadExtraPackInfo(current_pack, obj);
    } catch (const JSONValidationError& e) {
        qDebug() << doc;
        qWarning() << "Error while reading " << debugName() << " resource info: " << e.cause();
    }

    // Cache info :^)
    QVariant new_pack;
    new_pack.setValue(current_pack);
    if (!setData(index, new_pack, Qt::UserRole)) {
        qWarning() << "Failed to cache resource info!";
        return;
    }

    emit projectInfoUpdated();
}

void ResourceModel::addPack(ModPlatform::IndexedPack& pack,
                            ModPlatform::IndexedVersion& version,
                            const std::shared_ptr<ResourceFolderModel> packs,
                            bool is_indexed,
                            QString custom_target_folder)
{
    version.is_currently_selected = true;
    m_selected.append(makeShared<ResourceDownloadTask>(pack, version, packs, is_indexed, custom_target_folder));
}

void ResourceModel::removePack(const QString& rem)
{
    auto pred = [&rem](const DownloadTaskPtr i) { return rem == i->getName(); };
#if QT_VERSION >= QT_VERSION_CHECK(6, 1, 0)
    m_selected.removeIf(pred);
#else
    {
        for (auto it = m_selected.begin(); it != m_selected.end();)
            if (pred(*it))
                it = m_selected.erase(it);
            else
                ++it;
    }
#endif
    auto pack = std::find_if(m_packs.begin(), m_packs.end(), [&rem](const ModPlatform::IndexedPack& i) { return rem == i.name; });
    if (pack == m_packs.end()) {  // ignore it if is not in the current search
        return;
    }
    if (!pack->versionsLoaded) {
        return;
    }
    for (auto& ver : pack->versions)
        ver.is_currently_selected = false;
}

}  // namespace ResourceDownload<|MERGE_RESOLUTION|>--- conflicted
+++ resolved
@@ -10,11 +10,8 @@
 #include <QMessageBox>
 #include <QPixmapCache>
 #include <QUrl>
-<<<<<<< HEAD
 #include <algorithm>
-=======
 #include <memory>
->>>>>>> 954d4d70
 
 #include "Application.h"
 #include "BuildConfig.h"
@@ -70,7 +67,7 @@
             return QSize(0, 58);
         case Qt::UserRole: {
             QVariant v;
-            v.setValue(*pack);
+            v.setValue(pack);
             return v;
         }
             // Custom data
@@ -108,7 +105,7 @@
     if (pos >= m_packs.size() || pos < 0 || !index.isValid())
         return false;
 
-    m_packs[pos] = std::make_shared<ModPlatform::IndexedPack>(value.value<ModPlatform::IndexedPack>());
+    m_packs[pos] = value.value<ModPlatform::IndexedPack::Ptr>();
     emit dataChanged(index, index);
 
     return true;
@@ -235,7 +232,7 @@
 
 void ResourceModel::runSearchJob(Task::Ptr ptr)
 {
-    m_current_search_job.reset(ptr); // clean up first
+    m_current_search_job.reset(ptr);  // clean up first
     m_current_search_job->start();
 }
 void ResourceModel::runInfoJob(Task::Ptr ptr)
@@ -340,21 +337,16 @@
 
         ModPlatform::IndexedPack::Ptr pack = std::make_shared<ModPlatform::IndexedPack>();
         try {
-<<<<<<< HEAD
-            loadIndexedPack(pack, packObj);
+            loadIndexedPack(*pack, packObj);
             if (auto sel = std::find_if(m_selected.begin(), m_selected.end(),
                                         [&pack](const DownloadTaskPtr i) {
                                             const auto ipack = i->getPack();
-                                            return ipack.provider == pack.provider && ipack.addonId == pack.addonId;
+                                            return ipack->provider == pack->provider && ipack->addonId == pack->addonId;
                                         });
                 sel != m_selected.end()) {
                 newList.append(sel->get()->getPack());
             } else
                 newList.append(pack);
-=======
-            loadIndexedPack(*pack, packObj);
-            newList.append(pack);
->>>>>>> 954d4d70
         } catch (const JSONValidationError& e) {
             qWarning() << "Error while loading resource from " << debugName() << ": " << e.cause();
             continue;
@@ -408,15 +400,15 @@
 
 void ResourceModel::versionRequestSucceeded(QJsonDocument& doc, ModPlatform::IndexedPack& pack, const QModelIndex& index)
 {
-    auto current_pack = data(index, Qt::UserRole).value<ModPlatform::IndexedPack>();
+    auto current_pack = data(index, Qt::UserRole).value<ModPlatform::IndexedPack::Ptr>();
 
     // Check if the index is still valid for this resource or not
-    if (pack.addonId != current_pack.addonId)
+    if (pack.addonId != current_pack->addonId)
         return;
 
     try {
         auto arr = doc.isObject() ? Json::ensureArray(doc.object(), "data") : doc.array();
-        loadIndexedPackVersions(current_pack, arr);
+        loadIndexedPackVersions(*current_pack, arr);
     } catch (const JSONValidationError& e) {
         qDebug() << doc;
         qWarning() << "Error while reading " << debugName() << " resource version: " << e.cause();
@@ -435,15 +427,15 @@
 
 void ResourceModel::infoRequestSucceeded(QJsonDocument& doc, ModPlatform::IndexedPack& pack, const QModelIndex& index)
 {
-    auto current_pack = data(index, Qt::UserRole).value<ModPlatform::IndexedPack>();
+    auto current_pack = data(index, Qt::UserRole).value<ModPlatform::IndexedPack::Ptr>();
 
     // Check if the index is still valid for this resource or not
-    if (pack.addonId != current_pack.addonId)
+    if (pack.addonId != current_pack->addonId)
         return;
 
     try {
         auto obj = Json::requireObject(doc);
-        loadExtraPackInfo(current_pack, obj);
+        loadExtraPackInfo(*current_pack, obj);
     } catch (const JSONValidationError& e) {
         qDebug() << doc;
         qWarning() << "Error while reading " << debugName() << " resource info: " << e.cause();
@@ -460,7 +452,7 @@
     emit projectInfoUpdated();
 }
 
-void ResourceModel::addPack(ModPlatform::IndexedPack& pack,
+void ResourceModel::addPack(ModPlatform::IndexedPack::Ptr pack,
                             ModPlatform::IndexedVersion& version,
                             const std::shared_ptr<ResourceFolderModel> packs,
                             bool is_indexed,
@@ -484,14 +476,14 @@
                 ++it;
     }
 #endif
-    auto pack = std::find_if(m_packs.begin(), m_packs.end(), [&rem](const ModPlatform::IndexedPack& i) { return rem == i.name; });
+    auto pack = std::find_if(m_packs.begin(), m_packs.end(), [&rem](const ModPlatform::IndexedPack::Ptr i) { return rem == i->name; });
     if (pack == m_packs.end()) {  // ignore it if is not in the current search
         return;
     }
-    if (!pack->versionsLoaded) {
-        return;
-    }
-    for (auto& ver : pack->versions)
+    if (!pack->get()->versionsLoaded) {
+        return;
+    }
+    for (auto& ver : pack->get()->versions)
         ver.is_currently_selected = false;
 }
 
