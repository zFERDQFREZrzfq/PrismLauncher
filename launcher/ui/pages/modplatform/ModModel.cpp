// SPDX-FileCopyrightText: 2023 flowln <flowlnlnln@gmail.com>
//
// SPDX-License-Identifier: GPL-3.0-only

#include "ModModel.h"

#include "minecraft/MinecraftInstance.h"
#include "minecraft/PackProfile.h"
#include "minecraft/mod/ModFolderModel.h"

#include <QMessageBox>
#include <algorithm>

namespace ResourceDownload {

ModModel::ModModel(BaseInstance& base_inst, ResourceAPI* api) : ResourceModel(api), m_base_instance(base_inst) {}

/******** Make data requests ********/

ResourceAPI::SearchArgs ModModel::createSearchArguments()
{
    auto profile = static_cast<MinecraftInstance const&>(m_base_instance).getPackProfile();

    Q_ASSERT(profile);
    Q_ASSERT(m_filter);

    std::optional<std::list<Version>> versions{};
    std::optional<QStringList> categories{};
    auto loaders = profile->getSupportedModLoaders();

    // Version filter
    if (!m_filter->versions.empty())
        versions = m_filter->versions;
    if (m_filter->loaders)
        loaders = m_filter->loaders;
    if (!m_filter->categoryIds.empty())
        categories = m_filter->categoryIds;
    auto side = m_filter->side;

    auto sort = getCurrentSortingMethodByIndex();

    return { ModPlatform::ResourceType::MOD, m_next_search_offset, m_search_term, sort, loaders, versions, side, categories };
}

ResourceAPI::VersionSearchArgs ModModel::createVersionsArguments(QModelIndex& entry)
{
    auto& pack = *m_packs[entry.row()];
    auto profile = static_cast<MinecraftInstance const&>(m_base_instance).getPackProfile();

    Q_ASSERT(profile);
    Q_ASSERT(m_filter);

    std::optional<std::list<Version>> versions{};
    auto loaders = profile->getSupportedModLoaders();
    if (!m_filter->versions.empty())
        versions = m_filter->versions;
    if (m_filter->loaders)
        loaders = m_filter->loaders;

    return { pack, versions, loaders };
}

ResourceAPI::ProjectInfoArgs ModModel::createInfoArguments(QModelIndex& entry)
{
    auto& pack = *m_packs[entry.row()];
    return { pack };
}

void ModModel::searchWithTerm(const QString& term, unsigned int sort, bool filter_changed)
{
    if (m_search_term == term && m_search_term.isNull() == term.isNull() && m_current_sort_index == sort && !filter_changed) {
        return;
    }

    setSearchTerm(term);
    m_current_sort_index = sort;

    refresh();
}

bool ModModel::isPackInstalled(ModPlatform::IndexedPack::Ptr pack) const
{
    auto allMods = static_cast<MinecraftInstance&>(m_base_instance).loaderModList()->allMods();
    return std::any_of(allMods.cbegin(), allMods.cend(), [pack](Mod* mod) {
        if (auto meta = mod->metadata(); meta)
            return meta->provider == pack->provider && meta->project_id == pack->addonId;
        return false;
    });
}

<<<<<<< HEAD
QVariant ModModel::getInstalledPackVersion(ModPlatform::IndexedPack::Ptr pack) const
{
    auto allMods = static_cast<MinecraftInstance&>(m_base_instance).loaderModList()->allMods();
    for (auto mod : allMods) {
        if (auto meta = mod->metadata(); meta && meta->provider == pack->provider && meta->project_id == pack->addonId) {
            return meta->version();
        }
    }
    return {};
}
=======
bool checkSide(QString filter, QString value)
{
    return filter.isEmpty() || value.isEmpty() || filter == "both" || value == "both" || filter == value;
}

bool checkMcVersions(std::list<Version> filter, QStringList value)
{
    bool valid = false;
    for (auto mcVersion : filter) {
        if (value.contains(mcVersion.toString())) {
            valid = true;
            break;
        }
    }
    return filter.empty() || valid;
}

bool ModModel::checkFilters(ModPlatform::IndexedPack::Ptr pack)
{
    if (!m_filter)
        return true;
    return !(m_filter->hideInstalled && isPackInstalled(pack)) && checkSide(m_filter->side, pack->side);
}

bool ModModel::checkVersionFilters(const ModPlatform::IndexedVersion& v)
{
    if (!m_filter)
        return true;
    auto loaders = static_cast<MinecraftInstance&>(m_base_instance).getPackProfile()->getSupportedModLoaders();
    if (m_filter->loaders)
        loaders = m_filter->loaders;
    return (!optedOut(v) &&                                                         // is opted out(aka curseforge download link)
            (!loaders.has_value() || !v.loaders || loaders.value() & v.loaders) &&  // loaders
            checkSide(m_filter->side, v.side) &&                                    // side
            (m_filter->releases.empty() ||                                          // releases
             std::find(m_filter->releases.cbegin(), m_filter->releases.cend(), v.version_type) != m_filter->releases.cend()) &&
            checkMcVersions(m_filter->versions, v.mcVersion));  // mcVersions
}

>>>>>>> 978e9691
}  // namespace ResourceDownload<|MERGE_RESOLUTION|>--- conflicted
+++ resolved
@@ -88,7 +88,6 @@
     });
 }
 
-<<<<<<< HEAD
 QVariant ModModel::getInstalledPackVersion(ModPlatform::IndexedPack::Ptr pack) const
 {
     auto allMods = static_cast<MinecraftInstance&>(m_base_instance).loaderModList()->allMods();
@@ -99,7 +98,7 @@
     }
     return {};
 }
-=======
+
 bool checkSide(QString filter, QString value)
 {
     return filter.isEmpty() || value.isEmpty() || filter == "both" || value == "both" || filter == value;
@@ -139,5 +138,4 @@
             checkMcVersions(m_filter->versions, v.mcVersion));  // mcVersions
 }
 
->>>>>>> 978e9691
 }  // namespace ResourceDownload