--- conflicted
+++ resolved
@@ -105,20 +105,12 @@
     QStringList getGroups();
     bool isGroupCollapsed(const QString& groupName);
 
-<<<<<<< HEAD
-    GroupId getInstanceGroup(const InstanceId & id) const;
-    void setInstanceGroup(const InstanceId & id, GroupId name);
-
-    void deleteGroup(const GroupId & name);
-    void renameGroup(const GroupId& src, const GroupId& dst);
-    bool trashInstance(const InstanceId &id);
-=======
     GroupId getInstanceGroup(const InstanceId& id) const;
     void setInstanceGroup(const InstanceId& id, const GroupId& name);
 
     void deleteGroup(const GroupId& name);
+    void renameGroup(const GroupId& src, const GroupId& dst);
     bool trashInstance(const InstanceId& id);
->>>>>>> 8f5bb982
     bool trashedSomething();
     void undoTrashInstance();
     void deleteInstance(const InstanceId& id);
@@ -187,14 +179,10 @@
     QList<InstanceId> discoverInstances();
     InstancePtr loadInstance(const InstanceId& id);
 
-<<<<<<< HEAD
     void increaseGroupCount(const QString& group);
     void decreaseGroupCount(const QString& group);
 
-private:
-=======
    private:
->>>>>>> 8f5bb982
     int m_watchLevel = 0;
     int totalPlayTime = 0;
     bool m_dirty = false;
