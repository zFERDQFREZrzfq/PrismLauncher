
#include "MultiMC.h"
#include <iostream>
#include <QDir>
#include <QFileInfo>
#include <QNetworkAccessManager>
#include <QTranslator>
#include <QLibraryInfo>
#include <QMessageBox>
#include <QStringList>

#include "gui/dialogs/VersionSelectDialog.h"
#include "logic/lists/InstanceList.h"
#include "logic/auth/MojangAccountList.h"
#include "logic/lists/IconList.h"
#include "logic/lists/LwjglVersionList.h"
#include "logic/lists/MinecraftVersionList.h"
#include "logic/lists/ForgeVersionList.h"

#include "logic/InstanceLauncher.h"
#include "logic/net/HttpMetaCache.h"

#include "logic/JavaUtils.h"

#include "logic/updater/UpdateChecker.h"

#include "pathutils.h"
#include "cmdutils.h"
#include <inisettingsobject.h>
#include <setting.h>
#include "logger/QsLog.h"
#include <logger/QsLogDest.h>

#include "config.h"
using namespace Util::Commandline;

<<<<<<< HEAD
MultiMC::MultiMC(int &argc, char **argv) : QApplication(argc, argv),
	m_version{VERSION_MAJOR, VERSION_MINOR, VERSION_BUILD, VERSION_CHANNEL, VERSION_BUILD_TYPE}
=======
MultiMC::MultiMC(int &argc, char **argv, const QString &root) : QApplication(argc, argv),
	m_version{VERSION_MAJOR, VERSION_MINOR, VERSION_BUILD, VERSION_BUILD_TYPE}
>>>>>>> 1167a66a
{
	setOrganizationName("MultiMC");
	setApplicationName("MultiMC5");

	initTranslations();

	// Don't quit on hiding the last window
	this->setQuitOnLastWindowClosed(false);

	// Print app header
	std::cout << "MultiMC 5" << std::endl;
	std::cout << "(c) 2013 MultiMC Contributors" << std::endl << std::endl;

	// Commandline parsing
	QHash<QString, QVariant> args;
	{
		Parser parser(FlagStyle::GNU, ArgumentStyle::SpaceAndEquals);

		// --help
		parser.addSwitch("help");
		parser.addShortOpt("help", 'h');
		parser.addDocumentation("help", "display this help and exit.");
		// --version
		parser.addSwitch("version");
		parser.addShortOpt("version", 'V');
		parser.addDocumentation("version", "display program version and exit.");
		// --dir
		parser.addOption("dir", applicationDirPath());
		parser.addShortOpt("dir", 'd');
		parser.addDocumentation("dir", "use the supplied directory as MultiMC root instead of "
									   "the binary location (use '.' for current)");
		// --update
		parser.addOption("update");
		parser.addShortOpt("update", 'u');
		parser.addDocumentation("update", "replaces the given file with the running executable",
								"<path>");
		// --quietupdate
		parser.addSwitch("quietupdate");
		parser.addShortOpt("quietupdate", 'U');
		parser.addDocumentation("quietupdate",
								"doesn't restart MultiMC after installing updates");
		// WARNING: disabled until further notice
		/*
		// --launch
		parser.addOption("launch");
		parser.addShortOpt("launch", 'l');
		parser.addDocumentation("launch", "tries to launch the given instance", "<inst>");
*/
		// parse the arguments
		try
		{
			args = parser.parse(arguments());
		}
		catch (ParsingError e)
		{
			std::cerr << "CommandLineError: " << e.what() << std::endl;
			std::cerr << "Try '%1 -h' to get help on MultiMC's command line parameters."
					  << std::endl;
			m_status = MultiMC::Failed;
			return;
		}

		// display help and exit
		if (args["help"].toBool())
		{
			std::cout << qPrintable(parser.compileHelp(arguments()[0]));
			m_status = MultiMC::Succeeded;
			return;
		}

		// display version and exit
		if (args["version"].toBool())
		{
			std::cout << "Version " << VERSION_STR << std::endl;
			std::cout << "Git " << GIT_COMMIT << std::endl;
			m_status = MultiMC::Succeeded;
			return;
		}

		// update
		// Note: cwd is always the current executable path!
		if (!args["update"].isNull())
		{
			std::cout << "Performing MultiMC update: " << qPrintable(args["update"].toString())
					  << std::endl;
			QString cwd = QDir::currentPath();
			QDir::setCurrent(applicationDirPath());
			QFile file(applicationFilePath());
			file.copy(args["update"].toString());
			if (args["quietupdate"].toBool())
			{
				m_status = MultiMC::Succeeded;
				return;
			}
			QDir::setCurrent(cwd);
		}
	}

	// change directory
	QDir::setCurrent(args["dir"].toString().isEmpty() ?
				(root.isEmpty() ? QDir::currentPath() : QDir::current().absoluteFilePath(root))
			  : args["dir"].toString());

	// init the logger
	initLogger();

	// load settings
	initGlobalSettings();

	// initialize the updater
	m_updateChecker.reset(new UpdateChecker());

	// and instances
	auto InstDirSetting = m_settings->getSetting("InstanceDir");
	m_instances.reset(new InstanceList(InstDirSetting->get().toString(), this));
	QLOG_INFO() << "Loading Instances...";
	m_instances->loadList();
	connect(InstDirSetting, SIGNAL(settingChanged(const Setting &, QVariant)),
			m_instances.get(), SLOT(on_InstFolderChanged(const Setting &, QVariant)));

	// and accounts
	m_accounts.reset(new MojangAccountList(this));
	QLOG_INFO() << "Loading accounts...";
	m_accounts->setListFilePath("accounts.json", true);
	m_accounts->loadList();

	// init the http meta cache
	initHttpMetaCache();

	// set up a basic autodetected proxy (system default)
	QNetworkProxyFactory::setUseSystemConfiguration(true);

	QLOG_INFO() << "Detecting system proxy settings...";
	auto proxies = QNetworkProxyFactory::systemProxyForQuery();
	if (proxies.size() == 1 && proxies[0].type() == QNetworkProxy::NoProxy)
	{
		QLOG_INFO() << "No proxy found.";
	}
	else for (auto proxy : proxies)
	{
		QString proxyDesc;
		if (proxy.type() == QNetworkProxy::NoProxy)
		{
			QLOG_INFO() << "Using no proxy is an option!";
			continue;
		}
		switch (proxy.type())
		{
		case QNetworkProxy::DefaultProxy:
			proxyDesc = "Default proxy: ";
			break;
		case QNetworkProxy::Socks5Proxy:
			proxyDesc = "Socks5 proxy: ";
			break;
		case QNetworkProxy::HttpProxy:
			proxyDesc = "HTTP proxy: ";
			break;
		case QNetworkProxy::HttpCachingProxy:
			proxyDesc = "HTTP caching: ";
			break;
		case QNetworkProxy::FtpCachingProxy:
			proxyDesc = "FTP caching: ";
			break;
		default:
			proxyDesc = "DERP proxy: ";
			break;
		}
		proxyDesc += QString("%3@%1:%2 pass %4")
						 .arg(proxy.hostName())
						 .arg(proxy.port())
						 .arg(proxy.user())
						 .arg(proxy.password());
		QLOG_INFO() << proxyDesc;
	}

	// create the global network manager
	m_qnam.reset(new QNetworkAccessManager(this));

	// launch instance, if that's what should be done
	// WARNING: disabled until further notice
	/*
	if (!args["launch"].isNull())
	{
		if (InstanceLauncher(args["launch"].toString()).launch())
			m_status = MultiMC::Succeeded;
		else
			m_status = MultiMC::Failed;
		return;
	}
*/
	m_status = MultiMC::Initialized;
}

MultiMC::~MultiMC()
{
	if (m_mmc_translator)
	{
		removeTranslator(m_mmc_translator.get());
	}
	if (m_qt_translator)
	{
		removeTranslator(m_qt_translator.get());
	}
}

void MultiMC::initTranslations()
{
	m_qt_translator.reset(new QTranslator());
	if (m_qt_translator->load("qt_" + QLocale::system().name(),
							  QLibraryInfo::location(QLibraryInfo::TranslationsPath)))
	{
		std::cout << "Loading Qt Language File for "
				  << QLocale::system().name().toLocal8Bit().constData() << "...";
		if (!installTranslator(m_qt_translator.get()))
		{
			std::cout << " failed.";
			m_qt_translator.reset();
		}
		std::cout << std::endl;
	}
	else
	{
		m_qt_translator.reset();
	}

	m_mmc_translator.reset(new QTranslator());
	if (m_mmc_translator->load("mmc_" + QLocale::system().name(),
							   QDir("translations").absolutePath()))
	{
		std::cout << "Loading MMC Language File for "
				  << QLocale::system().name().toLocal8Bit().constData() << "...";
		if (!installTranslator(m_mmc_translator.get()))
		{
			std::cout << " failed.";
			m_mmc_translator.reset();
		}
		std::cout << std::endl;
	}
	else
	{
		m_mmc_translator.reset();
	}
}

void MultiMC::initLogger()
{
	// init the logging mechanism
	QsLogging::Logger &logger = QsLogging::Logger::instance();
	logger.setLoggingLevel(QsLogging::TraceLevel);
	m_fileDestination = QsLogging::DestinationFactory::MakeFileDestination("MultiMC.log");
	m_debugDestination = QsLogging::DestinationFactory::MakeDebugOutputDestination();
	logger.addDestination(m_fileDestination.get());
	logger.addDestination(m_debugDestination.get());
	// log all the things
	logger.setLoggingLevel(QsLogging::TraceLevel);
}

void MultiMC::initGlobalSettings()
{
	m_settings.reset(new INISettingsObject("multimc.cfg", this));
	// Updates
	m_settings->registerSetting(new Setting("UseDevBuilds", false));
	m_settings->registerSetting(new Setting("AutoUpdate", true));

	// Folders
	m_settings->registerSetting(new Setting("InstanceDir", "instances"));
	m_settings->registerSetting(new Setting("CentralModsDir", "mods"));
	m_settings->registerSetting(new Setting("LWJGLDir", "lwjgl"));

	// Console
	m_settings->registerSetting(new Setting("ShowConsole", true));
	m_settings->registerSetting(new Setting("AutoCloseConsole", true));

	// Console Colors
	//	m_settings->registerSetting(new Setting("SysMessageColor", QColor(Qt::blue)));
	//	m_settings->registerSetting(new Setting("StdOutColor", QColor(Qt::black)));
	//	m_settings->registerSetting(new Setting("StdErrColor", QColor(Qt::red)));

	// Window Size
	m_settings->registerSetting(new Setting("LaunchMaximized", false));
	m_settings->registerSetting(new Setting("MinecraftWinWidth", 854));
	m_settings->registerSetting(new Setting("MinecraftWinHeight", 480));

	// Auto login
	m_settings->registerSetting(new Setting("AutoLogin", false));

	// Memory
	m_settings->registerSetting(new Setting("MinMemAlloc", 512));
	m_settings->registerSetting(new Setting("MaxMemAlloc", 1024));
	m_settings->registerSetting(new Setting("PermGen", 64));

	// Java Settings
	m_settings->registerSetting(new Setting("JavaPath", ""));
	m_settings->registerSetting(new Setting("LastHostname", ""));
	m_settings->registerSetting(new Setting("JvmArgs", ""));

	// Custom Commands
	m_settings->registerSetting(new Setting("PreLaunchCommand", ""));
	m_settings->registerSetting(new Setting("PostExitCommand", ""));

	// The cat
	m_settings->registerSetting(new Setting("TheCat", false));


	m_settings->registerSetting(new Setting("InstSortMode", "Name"));
	m_settings->registerSetting(new Setting("SelectedInstance", QString()));

	// Persistent value for the client ID
	m_settings->registerSetting(new Setting("YggdrasilClientToken", ""));
	QString currentYggID = m_settings->get("YggdrasilClientToken").toString();
	if (currentYggID.isEmpty())
	{
		QUuid uuid = QUuid::createUuid();
		m_settings->set("YggdrasilClientToken", uuid.toString());
	}

	// Window state and geometry
	m_settings->registerSetting(new Setting("MainWindowState", ""));
	m_settings->registerSetting(new Setting("MainWindowGeometry", ""));

	m_settings->registerSetting(new Setting("ConsoleWindowState", ""));
	m_settings->registerSetting(new Setting("ConsoleWindowGeometry", ""));
}

void MultiMC::initHttpMetaCache()
{
	m_metacache.reset(new HttpMetaCache("metacache"));
	m_metacache->addBase("asset_indexes", QDir("assets/indexes").absolutePath());
	m_metacache->addBase("asset_objects", QDir("assets/objects").absolutePath());
	m_metacache->addBase("versions", QDir("versions").absolutePath());
	m_metacache->addBase("libraries", QDir("libraries").absolutePath());
	m_metacache->addBase("minecraftforge", QDir("mods/minecraftforge").absolutePath());
	m_metacache->addBase("skins", QDir("accounts/skins").absolutePath());
	m_metacache->Load();
}

std::shared_ptr<IconList> MultiMC::icons()
{
	if (!m_icons)
	{
		m_icons.reset(new IconList);
	}
	return m_icons;
}

std::shared_ptr<LWJGLVersionList> MultiMC::lwjgllist()
{
	if (!m_lwjgllist)
	{
		m_lwjgllist.reset(new LWJGLVersionList());
	}
	return m_lwjgllist;
}

std::shared_ptr<ForgeVersionList> MultiMC::forgelist()
{
	if (!m_forgelist)
	{
		m_forgelist.reset(new ForgeVersionList());
	}
	return m_forgelist;
}

std::shared_ptr<MinecraftVersionList> MultiMC::minecraftlist()
{
	if (!m_minecraftlist)
	{
		m_minecraftlist.reset(new MinecraftVersionList());
	}
	return m_minecraftlist;
}

std::shared_ptr<JavaVersionList> MultiMC::javalist()
{
	if (!m_javalist)
	{
		m_javalist.reset(new JavaVersionList());
	}
	return m_javalist;
}

<<<<<<< HEAD
#ifdef WINDOWS
#define UPDATER_BIN "updater.exe"
#elif LINUX
#define UPDATER_BIN "updater"
#elif OSX
#define UPDATER_BIN "updater"
#else
#error Unsupported operating system.
#endif

void MultiMC::installUpdates(const QString& updateFilesDir, bool restartOnFinish)
{
	QLOG_INFO() << "Installing updates.";
#if LINUX
	// On Linux, the MultiMC executable file is actually in the bin folder inside the installation directory.
	// This means that MultiMC's *actual* install path is the parent folder.
	// We need to tell the updater to run with this directory as the install path, rather than the bin folder where the executable is.
	// On other operating systems, we'll just use the path to the executable.
	QString appDir = QFileInfo(MMC->applicationDirPath()).dir().path();

	// On Linux, we also need to set the finish command to the launch script, rather than the binary.
	QString finishCmd = PathCombine(appDir, "MultiMC");
#else
	QString appDir = MMC->applicationDirPath();
	QString finishCmd = MMC->applicationFilePath();
#endif

	// Build the command we'll use to run the updater.
	// Note, the above comment about the app dir path on Linux is irrelevant here because the updater binary is always in the
	// same folder as the main binary.
	QString updaterBinary = PathCombine(MMC->applicationDirPath(), UPDATER_BIN);
	QStringList args;
	// ./updater --install-dir $INSTALL_DIR --package-dir $UPDATEFILES_DIR --script $UPDATEFILES_DIR/file_list.xml --wait $PID --mode main
	args << "--install-dir" << appDir;
	args << "--package-dir" << updateFilesDir;
	args << "--script"      << PathCombine(updateFilesDir, "file_list.xml");
	args << "--wait"        << QString::number(MMC->applicationPid());

	if (restartOnFinish)
		args << "--finish-cmd"  << finishCmd;

	QLOG_INFO() << "Running updater with command" << updaterBinary << args.join(" ");

	QProcess::startDetached(updaterBinary, args);

	// Now that we've started the updater, quit MultiMC.
	MMC->quit();
}

void MultiMC::setUpdateOnExit(const QString& updateFilesDir)
{
	m_updateOnExitPath = updateFilesDir;
}

QString MultiMC::getExitUpdatePath() const
{
	return m_updateOnExitPath;
}

int main_gui(MultiMC &app)
{
	// show main window
	MainWindow mainWin;
	mainWin.restoreState(QByteArray::fromBase64(MMC->settings()->get("MainWindowState").toByteArray()));
	mainWin.restoreGeometry(QByteArray::fromBase64(MMC->settings()->get("MainWindowGeometry").toByteArray()));
	mainWin.show();
	mainWin.checkSetDefaultJava();
	auto exitCode = app.exec();

	// Update if necessary.
	if (!app.getExitUpdatePath().isEmpty())
		app.installUpdates(app.getExitUpdatePath(), false);

	return exitCode;
}

int main(int argc, char *argv[])
{
	// initialize Qt
	MultiMC app(argc, argv);

	switch (app.status())
	{
	case MultiMC::Initialized:
		return main_gui(app);
	case MultiMC::Failed:
		return 1;
	case MultiMC::Succeeded:
		return 0;
	}
}

=======
>>>>>>> 1167a66a
#include "MultiMC.moc"<|MERGE_RESOLUTION|>--- conflicted
+++ resolved
@@ -34,13 +34,8 @@
 #include "config.h"
 using namespace Util::Commandline;
 
-<<<<<<< HEAD
-MultiMC::MultiMC(int &argc, char **argv) : QApplication(argc, argv),
+MultiMC::MultiMC(int &argc, char **argv, const QString &root) : QApplication(argc, argv),
 	m_version{VERSION_MAJOR, VERSION_MINOR, VERSION_BUILD, VERSION_CHANNEL, VERSION_BUILD_TYPE}
-=======
-MultiMC::MultiMC(int &argc, char **argv, const QString &root) : QApplication(argc, argv),
-	m_version{VERSION_MAJOR, VERSION_MINOR, VERSION_BUILD, VERSION_BUILD_TYPE}
->>>>>>> 1167a66a
 {
 	setOrganizationName("MultiMC");
 	setApplicationName("MultiMC5");
@@ -422,7 +417,6 @@
 	return m_javalist;
 }
 
-<<<<<<< HEAD
 #ifdef WINDOWS
 #define UPDATER_BIN "updater.exe"
 #elif LINUX
@@ -482,39 +476,5 @@
 	return m_updateOnExitPath;
 }
 
-int main_gui(MultiMC &app)
-{
-	// show main window
-	MainWindow mainWin;
-	mainWin.restoreState(QByteArray::fromBase64(MMC->settings()->get("MainWindowState").toByteArray()));
-	mainWin.restoreGeometry(QByteArray::fromBase64(MMC->settings()->get("MainWindowGeometry").toByteArray()));
-	mainWin.show();
-	mainWin.checkSetDefaultJava();
-	auto exitCode = app.exec();
-
-	// Update if necessary.
-	if (!app.getExitUpdatePath().isEmpty())
-		app.installUpdates(app.getExitUpdatePath(), false);
-
-	return exitCode;
-}
-
-int main(int argc, char *argv[])
-{
-	// initialize Qt
-	MultiMC app(argc, argv);
-
-	switch (app.status())
-	{
-	case MultiMC::Initialized:
-		return main_gui(app);
-	case MultiMC::Failed:
-		return 1;
-	case MultiMC::Succeeded:
-		return 0;
-	}
-}
-
-=======
->>>>>>> 1167a66a
+
 #include "MultiMC.moc"