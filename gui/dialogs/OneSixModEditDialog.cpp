--- conflicted
+++ resolved
@@ -144,12 +144,7 @@
 		}
 		else
 		{
-<<<<<<< HEAD
-			QMessageBox::warning(this, tr("Error"),
-								 tr("Unable to open custom.json, check the settings"));
-=======
 			m_inst->reloadVersion(this);
->>>>>>> 8637cce4
 		}
 	}
 }
