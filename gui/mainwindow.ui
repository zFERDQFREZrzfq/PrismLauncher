--- conflicted
+++ resolved
@@ -35,7 +35,6 @@
     </property>
     <item>
      <widget class="QTreeView" name="instanceView">
-<<<<<<< HEAD
       <property name="animated">
        <bool>true</bool>
       </property>
@@ -45,11 +44,9 @@
       <attribute name="headerVisible">
        <bool>false</bool>
       </attribute>
-=======
       <property name="contextMenuPolicy">
        <enum>Qt::CustomContextMenu</enum>
       </property>
->>>>>>> e475f5d5
      </widget>
     </item>
    </layout>
