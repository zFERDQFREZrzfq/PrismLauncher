--- conflicted
+++ resolved
@@ -60,17 +60,10 @@
             vcvars_arch: "amd64"
             qt_ver: 6
             qt_host: windows
-<<<<<<< HEAD
             qt_arch: ''
             qt_version: '6.6.0'
             qt_modules: 'qt5compat qtimageformats'
             qt_tools: ''
-=======
-            qt_arch: ""
-            qt_version: "6.5.2"
-            qt_modules: "qt5compat qtimageformats"
-            qt_tools: ""
->>>>>>> 436db23f
 
           - os: windows-2022
             name: "Windows-MSVC-arm64"
@@ -79,34 +72,20 @@
             vcvars_arch: "amd64_arm64"
             qt_ver: 6
             qt_host: windows
-<<<<<<< HEAD
             qt_arch: 'win64_msvc2019_arm64'
             qt_version: '6.6.0'
             qt_modules: 'qt5compat qtimageformats'
             qt_tools: ''
-=======
-            qt_arch: "win64_msvc2019_arm64"
-            qt_version: "6.5.2"
-            qt_modules: "qt5compat qtimageformats"
-            qt_tools: ""
->>>>>>> 436db23f
 
           - os: macos-12
             name: macOS
             macosx_deployment_target: 11.0
             qt_ver: 6
             qt_host: mac
-<<<<<<< HEAD
             qt_arch: ''
             qt_version: '6.6.0'
             qt_modules: 'qt5compat qtimageformats'
             qt_tools: ''
-=======
-            qt_arch: ""
-            qt_version: "6.5.2"
-            qt_modules: "qt5compat qtimageformats"
-            qt_tools: ""
->>>>>>> 436db23f
 
           - os: macos-12
             name: macOS-Legacy
