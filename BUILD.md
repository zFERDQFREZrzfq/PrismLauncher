--- conflicted
+++ resolved
@@ -25,8 +25,6 @@
 Getting the project to build and run on Linux is easy if you use any modern and up-to-date linux distribution.
 
 ## Build dependencies
-<<<<<<< HEAD
-
 - A C++ compiler capable of building C++11 code.
 - Qt Development tools 5.6 or newer (`qtbase5-dev qtchooser qt5-qmake qtbase5-dev-tools libqt5core5a libqt5network5 libqt5gui5` on Debian-based system)
 - cmake 3.1 or newer (`cmake` on Debian-based system)
@@ -95,14 +93,6 @@
 ```
 
 The path to the rpm packages will be printed when the build is complete.
-=======
-* A C++ compiler capable of building C++11 code.
-* Qt 5.6+ Development tools (http://qt-project.org/downloads) ("Qt Online Installer for Linux (64 bit)") or the equivalent from your package manager. It is always better to use the Qt from your distribution, as long as it has a new enough version. (for example, `qttools5-dev`)
-* cmake 3.1 or newer
-* zlib (for example, `zlib1g-dev`)
-* Java JDK 8 (for example, `openjdk-8-jdk`)
-* GL headers (for example, `libgl1-mesa-dev`)
->>>>>>> f8c5d80c
 
 ### Building from command line
 
@@ -125,7 +115,7 @@
 
 ### Building a flatpak
 
-You only need to clone the flatpak sources  
+You only need to clone the flatpak sources
 `flatpak` and `flatpak-builder` need to be installed on your system
 
 ```sh
