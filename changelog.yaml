#
# This is MultiMC's changelog. It is formatted in YAML.
#
# Each key below represents a release version name. Each release key has several string entries under it, each containing information about a single change. Each of these entries may contain Markdown for formatting.
#

0.0:
    - Initial release.
0.1:
    - Reworked the version numbering system to support our [new Git workflow](http://nvie.com/posts/a-successful-git-branching-model/).
    - Added a tray icon for the console window.
    - Fixed instances getting deselected after FTB instances are loaded (or whenever the model is reset).
    - Implemented proxy settings.
    - Fixed sorting of Java installations in the Java list.
    - Jar files are now distributed separately, rather than being extracted from the binary at runtime.
    - Added additional information to the about dialog.
0.1.1:
    - Hotfix - Changed the issue tracker URL to [GitHub issues](https://github.com/MultiMC/MultiMC5/issues).
0.2:
    - Java memory settings have MB added to the number to make the units obvious.
    - Complete rework of the launcher part. No more sensitive information in the process arguments.
    - Cached downloads now do not destroy files on failure.
    - Mojang service status is now on the MultiMC status bar.
    - Java checker is no longer needed/used on instance launch.
    - Support for private FTB packs.
    - Fixed instance ID issues related to copying FTB packs without changing the instance name.
    - Forge versions are better sorted (build numbers above 999 were sorted wrong).
    - Fixed crash related to the MultiMC update channel picker in offline mode.
    - Started using icon themes for the application icons, fixing many OSX graphical glitches.
    - Icon sources have been located, along with icon licenses.
    - Update to the German translation.
0.2.1:
    - Hotfix - move the native library extraction into the onesix launcher part.
0.3:
    - Improved instance view
    - Overhauled 1.6+ version loading
    - Added a patch system for instance modification
        - There is no longer a single custom.json file that overrides version.json
        - Instead there are now "patch" files in <instance>/patches/, one for each main tweaker (forge, liteloader etc.)
        - These patches are applied after version.json in a customisable order,
        - A list of these files is shown in the left most tab in the Edit Mods dialog, where a list of libraries was shown before.
        - custom.json can still be used for overriding everything.
    - Offline mode can be used even when online
    - Show an "empty" message in version selector dialogs
    - Fix FTB paths on windows
    - Tooling support
        - JProfiler
        - JVisualVM
        - MCEdit
    - Don't assume forge in FTB instances and allow other libraries (liteloader, mcpatcher, etc.) in FTB instances
    - Screenshot uploading/managing
    - Instance badges
    - Some pre/post command stuff (remove the timeout, variable substitution)
    - Fix logging when the system language is not en_US
    - Setting PermGen to 64 will now omit the java parameter because it is the default
    - Fix encoding of escape sequences (tabs and newlines) in config files
0.3.1:
    - Fix copying of FTB instances (instance type is changed properly now)
    - Customizing FTB pack versions will remove the FTB pack patch file
0.3.2:
    - Fix issues with libraries not getting replaced properly (fixes instance startup for new instances)
    - Fix april fools
0.3.3:
    - Tweak context menu to prevent accidental clicks
    - Fix adding icons to custom icon directories
    - Added a Patreon button to the toolbar
    - Minecraft authentication tasks now provide better error reports
0.3.4:
    - Show a list of Patreon patrons in credits section of the about dialog
    - Make the console window raise itself after minecraft closes
    - Add Control/Command+q shortcut to quit from the main window
    - Add french translation
    - Download and cache FML libs for legacy versions
    - Update the OS X icon
    - Fix FTB libraries not being used properly
0.3.5
    - More versions are now selectable when changing instance versions
    - Fix for Forge/FML changing its mcmod.info metadata format
0.3.6
    - New server status - now with more color
    - Fix for FTB tracking issues
    - Fix for translations on OSX not working
    - Screenshot dialog should be harder to lose track of when used from the console window
    - A crash handler implementation has been added.
0.3.7
    - Fixed forge for 1.7.10-pre4 (and any future prereleases)
<<<<<<< HEAD
0.4.0
    - In Development...
=======
0.3.8
    - Workaround for performance issues with Intel integrated graphics chips
>>>>>>> 7f407384
<|MERGE_RESOLUTION|>--- conflicted
+++ resolved
@@ -84,10 +84,7 @@
     - A crash handler implementation has been added.
 0.3.7
     - Fixed forge for 1.7.10-pre4 (and any future prereleases)
-<<<<<<< HEAD
-0.4.0
-    - In Development...
-=======
 0.3.8
     - Workaround for performance issues with Intel integrated graphics chips
->>>>>>> 7f407384
+0.4.0
+    - In Development...